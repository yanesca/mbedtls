--- conflicted
+++ resolved
@@ -50,29 +50,10 @@
 } mbedtls_ecdh_side;
 
 /**
-<<<<<<< HEAD
- * \brief           ECDH context structure
  *
  * \warning         Performing multiple operations concurrently on the same
  *                  ECDSA context is not supported; objects of this type
  *                  should not be shared between multiple threads.
- */
-typedef struct
-{
-    mbedtls_ecp_group grp;      /*!<  elliptic curve used                   */
-    mbedtls_mpi d;              /*!<  our secret value (private key)        */
-    mbedtls_ecp_point Q;        /*!<  our public value (public key)         */
-    mbedtls_ecp_point Qp;       /*!<  peer's public value (public key)      */
-    mbedtls_mpi z;              /*!<  shared secret                         */
-    int point_format;           /*!<  format for point export in TLS        */
-    mbedtls_ecp_point Vi;       /*!<  blinding value (for later)            */
-    mbedtls_ecp_point Vf;       /*!<  un-blinding value (for later)         */
-    mbedtls_mpi _d;             /*!<  previous d (for later)                */
-#if defined(MBEDTLS_ECP_RESTARTABLE)
-    int restart_enabled;        /*!<  enable restartalbe EC computations?   */
-    mbedtls_ecp_restart_ctx rs; /*!<  restart context for EC computations   */
-#endif
-=======
  * \brief           The ECDH context structure.
  */
 typedef struct
@@ -86,7 +67,10 @@
     mbedtls_ecp_point Vi;    /*!< The blinding value. */
     mbedtls_ecp_point Vf;    /*!< The unblinding value. */
     mbedtls_mpi _d;          /*!< The previous \p d. */
->>>>>>> fcfa4c21
+#if defined(MBEDTLS_ECP_RESTARTABLE)
+    int restart_enabled;        /*!< The flag for restartable mode. */
+    mbedtls_ecp_restart_ctx rs; /*!< The restart context for EC computations. */
+#endif
 }
 mbedtls_ecdh_context;
 
@@ -109,40 +93,14 @@
  * \return          \c 0 on success.
  * \return          An \c MBEDTLS_ERR_ECP_XXX or
  *                  \c MBEDTLS_MPI_XXX error code on failure.
- *
-<<<<<<< HEAD
- * \return          0 if successful,
- *                  or a MBEDTLS_ERR_ECP_XXX or MBEDTLS_MPI_XXX error code
- *                  MBEDTLS_ERR_ECP_IN_PROGRESS if maximum number of
- *                  operations was reached: see \c mbedtls_ecp_set_max_ops().
-=======
->>>>>>> fcfa4c21
+ * \return          #MBEDTLS_ERR_ECP_IN_PROGRESS if maximum number of
+ *                  operations was reached: see \c mbedtls_ecp_set_max_ops().
  */
 int mbedtls_ecdh_gen_public( mbedtls_ecp_group *grp, mbedtls_mpi *d, mbedtls_ecp_point *Q,
                      int (*f_rng)(void *, unsigned char *, size_t),
                      void *p_rng );
 
 /**
-<<<<<<< HEAD
- * \brief           Compute shared secret
- *                  Raw function that only does the core computation.
- *
- * \param grp       ECP group
- * \param z         Destination MPI (shared secret)
- * \param Q         Public key from other party
- * \param d         Our secret exponent (private key)
- * \param f_rng     RNG function (see notes)
- * \param p_rng     RNG parameter
- *
- * \return          0 if successful,
- *                  or a MBEDTLS_ERR_ECP_XXX or MBEDTLS_MPI_XXX error code
- *                  MBEDTLS_ERR_ECP_IN_PROGRESS if maximum number of
- *                  operations was reached: see \c mbedtls_ecp_set_max_ops().
- *
- * \note            If f_rng is not NULL, it is used to implement
- *                  countermeasures against potential elaborate timing
- *                  attacks, see \c mbedtls_ecp_mul() for details.
-=======
  * \brief           This function computes the shared secret.
  *
  *                  This function performs the second of two core computations
@@ -165,7 +123,8 @@
  * \return          \c 0 on success.
  * \return          An \c MBEDTLS_ERR_ECP_XXX or
  *                  \c MBEDTLS_MPI_XXX error code on failure.
->>>>>>> fcfa4c21
+ * \return          #MBEDTLS_ERR_ECP_IN_PROGRESS if maximum number of
+ *                  operations was reached: see \c mbedtls_ecp_set_max_ops().
  */
 int mbedtls_ecdh_compute_shared( mbedtls_ecp_group *grp, mbedtls_mpi *z,
                          const mbedtls_ecp_point *Q, const mbedtls_mpi *d,
@@ -206,14 +165,10 @@
  * \param f_rng     The RNG function.
  * \param p_rng     The RNG context.
  *
-<<<<<<< HEAD
- * \return          0 if successful, or an MBEDTLS_ERR_ECP_XXX error code
- *                  MBEDTLS_ERR_ECP_IN_PROGRESS if maximum number of
- *                  operations was reached: see \c mbedtls_ecp_set_max_ops().
-=======
- * \return          \c 0 on success.
- * \return          An \c MBEDTLS_ERR_ECP_XXX error code on failure.
->>>>>>> fcfa4c21
+ * \return          \c 0 on success.
+ * \return          An \c MBEDTLS_ERR_ECP_XXX error code on failure.
+ * \return          #MBEDTLS_ERR_ECP_IN_PROGRESS if maximum number of
+ *                  operations was reached: see \c mbedtls_ecp_set_max_ops().
  */
 int mbedtls_ecdh_make_params( mbedtls_ecdh_context *ctx, size_t *olen,
                       unsigned char *buf, size_t blen,
@@ -247,11 +202,6 @@
  *                  ServerKeyEchange for static ECDH, and imports ECDH
  *                  parameters from the EC key information of a certificate.
  *
-<<<<<<< HEAD
- * \param ctx       ECDH context to set
- * \param key       EC key to use
- * \param side      Is it our key (1) or the peer's key (0) ?
-=======
  * \see             ecp.h
  *
  * \param ctx       The ECDH context to set up.
@@ -261,7 +211,8 @@
  *
  * \return          \c 0 on success.
  * \return          An \c MBEDTLS_ERR_ECP_XXX error code on failure.
->>>>>>> fcfa4c21
+ * \return          #MBEDTLS_ERR_ECP_IN_PROGRESS if maximum number of
+ *                  operations was reached: see \c mbedtls_ecp_set_max_ops().
  *
  */
 int mbedtls_ecdh_get_params( mbedtls_ecdh_context *ctx, const mbedtls_ecp_keypair *key,
@@ -276,11 +227,6 @@
  *
  * \see             ecp.h
  *
-<<<<<<< HEAD
- * \return          0 if successful, or an MBEDTLS_ERR_ECP_XXX error code
- *                  MBEDTLS_ERR_ECP_IN_PROGRESS if maximum number of
- *                  operations was reached: see \c mbedtls_ecp_set_max_ops().
-=======
  * \param ctx       The ECDH context.
  * \param olen      The number of Bytes written.
  * \param buf       The destination buffer.
@@ -290,7 +236,8 @@
  *
  * \return          \c 0 on success.
  * \return          An \c MBEDTLS_ERR_ECP_XXX error code on failure.
->>>>>>> fcfa4c21
+ * \return          #MBEDTLS_ERR_ECP_IN_PROGRESS if maximum number of
+ *                  operations was reached: see \c mbedtls_ecp_set_max_ops().
  */
 int mbedtls_ecdh_make_public( mbedtls_ecdh_context *ctx, size_t *olen,
                       unsigned char *buf, size_t blen,
@@ -335,14 +282,10 @@
  * \param f_rng     The RNG function.
  * \param p_rng     The RNG context.
  *
-<<<<<<< HEAD
- * \return          0 if successful, or an MBEDTLS_ERR_ECP_XXX error code
- *                  MBEDTLS_ERR_ECP_IN_PROGRESS if maximum number of
- *                  operations was reached: see \c mbedtls_ecp_set_max_ops().
-=======
- * \return          \c 0 on success.
- * \return          An \c MBEDTLS_ERR_ECP_XXX error code on failure.
->>>>>>> fcfa4c21
+ * \return          \c 0 on success.
+ * \return          An \c MBEDTLS_ERR_ECP_XXX error code on failure.
+ * \return          #MBEDTLS_ERR_ECP_IN_PROGRESS if maximum number of
+ *                  operations was reached: see \c mbedtls_ecp_set_max_ops().
  */
 int mbedtls_ecdh_calc_secret( mbedtls_ecdh_context *ctx, size_t *olen,
                       unsigned char *buf, size_t blen,
@@ -351,16 +294,16 @@
 
 #if defined(MBEDTLS_ECP_RESTARTABLE)
 /**
- * \brief           Enable restartable EC computations for this context.
- *                  (Default: disabled.)
- *
- * \sa              \c mbedtls_ecp_set_max_ops()
+ * \brief           This function enables restartable EC computations for this
+ *                  context.  (Default: disabled.)
+ *
+ * \see             \c mbedtls_ecp_set_max_ops()
  *
  * \note            It is not possible to safely disable restartable
  *                  computations once enabled, except by free-ing the context,
  *                  which cancels possible in-progress operations.
  *
- * \param ctx       ECDH context
+ * \param ctx       The ECDH context.
  */
 void mbedtls_ecdh_enable_restart( mbedtls_ecdh_context *ctx );
 #endif /* MBEDTLS_ECP_RESTARTABLE */
