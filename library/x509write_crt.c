--- conflicted
+++ resolved
@@ -347,12 +347,7 @@
     size_t sig_oid_len = 0;
     unsigned char *c, *c2;
     unsigned char hash[64];
-<<<<<<< HEAD
     unsigned char sig[SIGNATURE_MAX_SIZE];
-    unsigned char tmp_buf[2048];
-=======
-    unsigned char sig[MBEDTLS_MPI_MAX_SIZE];
->>>>>>> 74a87f8b
     size_t sub_len = 0, pub_len = 0, sig_and_oid_len = 0, sig_len;
     size_t len = 0;
     mbedtls_pk_type_t pk_alg;
