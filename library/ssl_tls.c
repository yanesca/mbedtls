/*
 *  SSLv3/TLSv1 shared functions
 *
 *  Copyright (C) 2006-2014, Brainspark B.V.
 *
 *  This file is part of PolarSSL (http://www.polarssl.org)
 *  Lead Maintainer: Paul Bakker <polarssl_maintainer at polarssl.org>
 *
 *  All rights reserved.
 *
 *  This program is free software; you can redistribute it and/or modify
 *  it under the terms of the GNU General Public License as published by
 *  the Free Software Foundation; either version 2 of the License, or
 *  (at your option) any later version.
 *
 *  This program is distributed in the hope that it will be useful,
 *  but WITHOUT ANY WARRANTY; without even the implied warranty of
 *  MERCHANTABILITY or FITNESS FOR A PARTICULAR PURPOSE.  See the
 *  GNU General Public License for more details.
 *
 *  You should have received a copy of the GNU General Public License along
 *  with this program; if not, write to the Free Software Foundation, Inc.,
 *  51 Franklin Street, Fifth Floor, Boston, MA 02110-1301 USA.
 */
/*
 *  The SSL 3.0 specification was drafted by Netscape in 1996,
 *  and became an IETF standard in 1999.
 *
 *  http://wp.netscape.com/eng/ssl3/
 *  http://www.ietf.org/rfc/rfc2246.txt
 *  http://www.ietf.org/rfc/rfc4346.txt
 */

#if !defined(POLARSSL_CONFIG_FILE)
#include "polarssl/config.h"
#else
#include POLARSSL_CONFIG_FILE
#endif

#if defined(POLARSSL_SSL_TLS_C)

#include "polarssl/debug.h"
#include "polarssl/ssl.h"

#if defined(POLARSSL_X509_CRT_PARSE_C) && \
    defined(POLARSSL_X509_CHECK_EXTENDED_KEY_USAGE)
#include "polarssl/oid.h"
#endif

#if defined(POLARSSL_PLATFORM_C)
#include "polarssl/platform.h"
#else
#define polarssl_malloc     malloc
#define polarssl_free       free
#endif

#include <stdlib.h>

#if defined(_MSC_VER) && !defined strcasecmp && !defined(EFIX64) && \
    !defined(EFI32)
#define strcasecmp _stricmp
#endif

/* Implementation that should never be optimized out by the compiler */
static void polarssl_zeroize( void *v, size_t n ) {
    volatile unsigned char *p = v; while( n-- ) *p++ = 0;
}

/* Length of the "epoch" field in the record header */
static inline size_t ssl_ep_len( const ssl_context *ssl )
{
#if defined(POLARSSL_SSL_PROTO_DTLS)
    if( ssl->transport == SSL_TRANSPORT_DATAGRAM )
        return( 2 );
#else
    ((void) ssl);
#endif
    return( 0 );
}


#if defined(POLARSSL_SSL_PROTO_DTLS)
/*
 * Start a timer.
 * Passing millisecs = 0 cancels a running timer.
 * The timer is already running iff time_limit != 0.
 */
static void ssl_set_timer( ssl_context *ssl, uint32_t millisecs )
{
    ssl->time_limit = millisecs;
    get_timer( &ssl->time_info, 1 );
}

/*
 * Return -1 is timer is expired, 0 if it isn't.
 */
static int ssl_check_timer( ssl_context *ssl )
{
    if( ssl->time_limit != 0 &&
        get_timer( &ssl->time_info, 0 ) > ssl->time_limit )
    {
        return( -1 );
    }

    return( 0 );
}

/*
 * Double the retransmit timeout value, within the allowed range,
 * returning -1 if the maximum value has already been reached.
 */
static int ssl_double_retransmit_timeout( ssl_context *ssl )
{
    uint32_t new_timeout;

    if( ssl->handshake->retransmit_timeout >= ssl->hs_timeout_max )
        return( -1 );

    new_timeout = 2 * ssl->handshake->retransmit_timeout;

    /* Avoid arithmetic overflow and range overflow */
    if( new_timeout < ssl->handshake->retransmit_timeout ||
        new_timeout > ssl->hs_timeout_max )
    {
        new_timeout = ssl->hs_timeout_max;
    }

    ssl->handshake->retransmit_timeout = new_timeout;
    SSL_DEBUG_MSG( 3, ( "update timeout value to %d millisecs",
                        ssl->handshake->retransmit_timeout ) );

    return( 0 );
}

static void ssl_reset_retransmit_timeout( ssl_context *ssl )
{
    ssl->handshake->retransmit_timeout = ssl->hs_timeout_min;
    SSL_DEBUG_MSG( 3, ( "update timeout value to %d millisecs",
                        ssl->handshake->retransmit_timeout ) );
}
#endif /* POLARSSL_SSL_PROTO_DTLS */

#if defined(POLARSSL_SSL_MAX_FRAGMENT_LENGTH)
/*
 * Convert max_fragment_length codes to length.
 * RFC 6066 says:
 *    enum{
 *        2^9(1), 2^10(2), 2^11(3), 2^12(4), (255)
 *    } MaxFragmentLength;
 * and we add 0 -> extension unused
 */
static unsigned int mfl_code_to_length[SSL_MAX_FRAG_LEN_INVALID] =
{
    SSL_MAX_CONTENT_LEN,    /* SSL_MAX_FRAG_LEN_NONE */
    512,                    /* SSL_MAX_FRAG_LEN_512  */
    1024,                   /* SSL_MAX_FRAG_LEN_1024 */
    2048,                   /* SSL_MAX_FRAG_LEN_2048 */
    4096,                   /* SSL_MAX_FRAG_LEN_4096 */
};
#endif /* POLARSSL_SSL_MAX_FRAGMENT_LENGTH */

static int ssl_session_copy( ssl_session *dst, const ssl_session *src )
{
    ssl_session_free( dst );
    memcpy( dst, src, sizeof( ssl_session ) );

#if defined(POLARSSL_X509_CRT_PARSE_C)
    if( src->peer_cert != NULL )
    {
        int ret;

        dst->peer_cert = (x509_crt *) polarssl_malloc( sizeof(x509_crt) );
        if( dst->peer_cert == NULL )
            return( POLARSSL_ERR_SSL_MALLOC_FAILED );

        x509_crt_init( dst->peer_cert );

        if( ( ret = x509_crt_parse_der( dst->peer_cert, src->peer_cert->raw.p,
                                        src->peer_cert->raw.len ) ) != 0 )
        {
            polarssl_free( dst->peer_cert );
            dst->peer_cert = NULL;
            return( ret );
        }
    }
#endif /* POLARSSL_X509_CRT_PARSE_C */

#if defined(POLARSSL_SSL_SESSION_TICKETS)
    if( src->ticket != NULL )
    {
        dst->ticket = (unsigned char *) polarssl_malloc( src->ticket_len );
        if( dst->ticket == NULL )
            return( POLARSSL_ERR_SSL_MALLOC_FAILED );

        memcpy( dst->ticket, src->ticket, src->ticket_len );
    }
#endif /* POLARSSL_SSL_SESSION_TICKETS */

    return( 0 );
}

#if defined(POLARSSL_SSL_HW_RECORD_ACCEL)
int (*ssl_hw_record_init)( ssl_context *ssl,
                     const unsigned char *key_enc, const unsigned char *key_dec,
                     size_t keylen,
                     const unsigned char *iv_enc,  const unsigned char *iv_dec,
                     size_t ivlen,
                     const unsigned char *mac_enc, const unsigned char *mac_dec,
                     size_t maclen ) = NULL;
int (*ssl_hw_record_activate)( ssl_context *ssl, int direction) = NULL;
int (*ssl_hw_record_reset)( ssl_context *ssl ) = NULL;
int (*ssl_hw_record_write)( ssl_context *ssl ) = NULL;
int (*ssl_hw_record_read)( ssl_context *ssl ) = NULL;
int (*ssl_hw_record_finish)( ssl_context *ssl ) = NULL;
#endif /* POLARSSL_SSL_HW_RECORD_ACCEL */

/*
 * Key material generation
 */
#if defined(POLARSSL_SSL_PROTO_SSL3)
static int ssl3_prf( const unsigned char *secret, size_t slen,
                     const char *label,
                     const unsigned char *random, size_t rlen,
                     unsigned char *dstbuf, size_t dlen )
{
    size_t i;
    md5_context md5;
    sha1_context sha1;
    unsigned char padding[16];
    unsigned char sha1sum[20];
    ((void)label);

    md5_init(  &md5  );
    sha1_init( &sha1 );

    /*
     *  SSLv3:
     *    block =
     *      MD5( secret + SHA1( 'A'    + secret + random ) ) +
     *      MD5( secret + SHA1( 'BB'   + secret + random ) ) +
     *      MD5( secret + SHA1( 'CCC'  + secret + random ) ) +
     *      ...
     */
    for( i = 0; i < dlen / 16; i++ )
    {
        memset( padding, (unsigned char) ('A' + i), 1 + i );

        sha1_starts( &sha1 );
        sha1_update( &sha1, padding, 1 + i );
        sha1_update( &sha1, secret, slen );
        sha1_update( &sha1, random, rlen );
        sha1_finish( &sha1, sha1sum );

        md5_starts( &md5 );
        md5_update( &md5, secret, slen );
        md5_update( &md5, sha1sum, 20 );
        md5_finish( &md5, dstbuf + i * 16 );
    }

    md5_free(  &md5  );
    sha1_free( &sha1 );

    polarssl_zeroize( padding, sizeof( padding ) );
    polarssl_zeroize( sha1sum, sizeof( sha1sum ) );

    return( 0 );
}
#endif /* POLARSSL_SSL_PROTO_SSL3 */

#if defined(POLARSSL_SSL_PROTO_TLS1) || defined(POLARSSL_SSL_PROTO_TLS1_1)
static int tls1_prf( const unsigned char *secret, size_t slen,
                     const char *label,
                     const unsigned char *random, size_t rlen,
                     unsigned char *dstbuf, size_t dlen )
{
    size_t nb, hs;
    size_t i, j, k;
    const unsigned char *S1, *S2;
    unsigned char tmp[128];
    unsigned char h_i[20];

    if( sizeof( tmp ) < 20 + strlen( label ) + rlen )
        return( POLARSSL_ERR_SSL_BAD_INPUT_DATA );

    hs = ( slen + 1 ) / 2;
    S1 = secret;
    S2 = secret + slen - hs;

    nb = strlen( label );
    memcpy( tmp + 20, label, nb );
    memcpy( tmp + 20 + nb, random, rlen );
    nb += rlen;

    /*
     * First compute P_md5(secret,label+random)[0..dlen]
     */
    md5_hmac( S1, hs, tmp + 20, nb, 4 + tmp );

    for( i = 0; i < dlen; i += 16 )
    {
        md5_hmac( S1, hs, 4 + tmp, 16 + nb, h_i );
        md5_hmac( S1, hs, 4 + tmp, 16,  4 + tmp );

        k = ( i + 16 > dlen ) ? dlen % 16 : 16;

        for( j = 0; j < k; j++ )
            dstbuf[i + j]  = h_i[j];
    }

    /*
     * XOR out with P_sha1(secret,label+random)[0..dlen]
     */
    sha1_hmac( S2, hs, tmp + 20, nb, tmp );

    for( i = 0; i < dlen; i += 20 )
    {
        sha1_hmac( S2, hs, tmp, 20 + nb, h_i );
        sha1_hmac( S2, hs, tmp, 20,      tmp );

        k = ( i + 20 > dlen ) ? dlen % 20 : 20;

        for( j = 0; j < k; j++ )
            dstbuf[i + j] = (unsigned char)( dstbuf[i + j] ^ h_i[j] );
    }

    polarssl_zeroize( tmp, sizeof( tmp ) );
    polarssl_zeroize( h_i, sizeof( h_i ) );

    return( 0 );
}
#endif /* POLARSSL_SSL_PROTO_TLS1) || POLARSSL_SSL_PROTO_TLS1_1 */

#if defined(POLARSSL_SSL_PROTO_TLS1_2)
#if defined(POLARSSL_SHA256_C)
static int tls_prf_sha256( const unsigned char *secret, size_t slen,
                           const char *label,
                           const unsigned char *random, size_t rlen,
                           unsigned char *dstbuf, size_t dlen )
{
    size_t nb;
    size_t i, j, k;
    unsigned char tmp[128];
    unsigned char h_i[32];

    if( sizeof( tmp ) < 32 + strlen( label ) + rlen )
        return( POLARSSL_ERR_SSL_BAD_INPUT_DATA );

    nb = strlen( label );
    memcpy( tmp + 32, label, nb );
    memcpy( tmp + 32 + nb, random, rlen );
    nb += rlen;

    /*
     * Compute P_<hash>(secret, label + random)[0..dlen]
     */
    sha256_hmac( secret, slen, tmp + 32, nb, tmp, 0 );

    for( i = 0; i < dlen; i += 32 )
    {
        sha256_hmac( secret, slen, tmp, 32 + nb, h_i, 0 );
        sha256_hmac( secret, slen, tmp, 32,      tmp, 0 );

        k = ( i + 32 > dlen ) ? dlen % 32 : 32;

        for( j = 0; j < k; j++ )
            dstbuf[i + j]  = h_i[j];
    }

    polarssl_zeroize( tmp, sizeof( tmp ) );
    polarssl_zeroize( h_i, sizeof( h_i ) );

    return( 0 );
}
#endif /* POLARSSL_SHA256_C */

#if defined(POLARSSL_SHA512_C)
static int tls_prf_sha384( const unsigned char *secret, size_t slen,
                           const char *label,
                           const unsigned char *random, size_t rlen,
                           unsigned char *dstbuf, size_t dlen )
{
    size_t nb;
    size_t i, j, k;
    unsigned char tmp[128];
    unsigned char h_i[48];

    if( sizeof( tmp ) < 48 + strlen( label ) + rlen )
        return( POLARSSL_ERR_SSL_BAD_INPUT_DATA );

    nb = strlen( label );
    memcpy( tmp + 48, label, nb );
    memcpy( tmp + 48 + nb, random, rlen );
    nb += rlen;

    /*
     * Compute P_<hash>(secret, label + random)[0..dlen]
     */
    sha512_hmac( secret, slen, tmp + 48, nb, tmp, 1 );

    for( i = 0; i < dlen; i += 48 )
    {
        sha512_hmac( secret, slen, tmp, 48 + nb, h_i, 1 );
        sha512_hmac( secret, slen, tmp, 48,      tmp, 1 );

        k = ( i + 48 > dlen ) ? dlen % 48 : 48;

        for( j = 0; j < k; j++ )
            dstbuf[i + j]  = h_i[j];
    }

    polarssl_zeroize( tmp, sizeof( tmp ) );
    polarssl_zeroize( h_i, sizeof( h_i ) );

    return( 0 );
}
#endif /* POLARSSL_SHA512_C */
#endif /* POLARSSL_SSL_PROTO_TLS1_2 */

static void ssl_update_checksum_start( ssl_context *, const unsigned char *, size_t );

#if defined(POLARSSL_SSL_PROTO_SSL3) || defined(POLARSSL_SSL_PROTO_TLS1) || \
    defined(POLARSSL_SSL_PROTO_TLS1_1)
static void ssl_update_checksum_md5sha1( ssl_context *, const unsigned char *, size_t );
#endif

#if defined(POLARSSL_SSL_PROTO_SSL3)
static void ssl_calc_verify_ssl( ssl_context *, unsigned char * );
static void ssl_calc_finished_ssl( ssl_context *, unsigned char *, int );
#endif

#if defined(POLARSSL_SSL_PROTO_TLS1) || defined(POLARSSL_SSL_PROTO_TLS1_1)
static void ssl_calc_verify_tls( ssl_context *, unsigned char * );
static void ssl_calc_finished_tls( ssl_context *, unsigned char *, int );
#endif

#if defined(POLARSSL_SSL_PROTO_TLS1_2)
#if defined(POLARSSL_SHA256_C)
static void ssl_update_checksum_sha256( ssl_context *, const unsigned char *, size_t );
static void ssl_calc_verify_tls_sha256( ssl_context *,unsigned char * );
static void ssl_calc_finished_tls_sha256( ssl_context *,unsigned char *, int );
#endif

#if defined(POLARSSL_SHA512_C)
static void ssl_update_checksum_sha384( ssl_context *, const unsigned char *, size_t );
static void ssl_calc_verify_tls_sha384( ssl_context *, unsigned char * );
static void ssl_calc_finished_tls_sha384( ssl_context *, unsigned char *, int );
#endif
#endif /* POLARSSL_SSL_PROTO_TLS1_2 */

int ssl_derive_keys( ssl_context *ssl )
{
    int ret = 0;
    unsigned char tmp[64];
    unsigned char keyblk[256];
    unsigned char *key1;
    unsigned char *key2;
    unsigned char *mac_enc;
    unsigned char *mac_dec;
    size_t iv_copy_len;
    const cipher_info_t *cipher_info;
    const md_info_t *md_info;

    ssl_session *session = ssl->session_negotiate;
    ssl_transform *transform = ssl->transform_negotiate;
    ssl_handshake_params *handshake = ssl->handshake;

    SSL_DEBUG_MSG( 2, ( "=> derive keys" ) );

    cipher_info = cipher_info_from_type( transform->ciphersuite_info->cipher );
    if( cipher_info == NULL )
    {
        SSL_DEBUG_MSG( 1, ( "cipher info for %d not found",
                            transform->ciphersuite_info->cipher ) );
        return( POLARSSL_ERR_SSL_BAD_INPUT_DATA );
    }

    md_info = md_info_from_type( transform->ciphersuite_info->mac );
    if( md_info == NULL )
    {
        SSL_DEBUG_MSG( 1, ( "md info for %d not found",
                            transform->ciphersuite_info->mac ) );
        return( POLARSSL_ERR_SSL_BAD_INPUT_DATA );
    }

    /*
     * Set appropriate PRF function and other SSL / TLS / TLS1.2 functions
     */
#if defined(POLARSSL_SSL_PROTO_SSL3)
    if( ssl->minor_ver == SSL_MINOR_VERSION_0 )
    {
        handshake->tls_prf = ssl3_prf;
        handshake->calc_verify = ssl_calc_verify_ssl;
        handshake->calc_finished = ssl_calc_finished_ssl;
    }
    else
#endif
#if defined(POLARSSL_SSL_PROTO_TLS1) || defined(POLARSSL_SSL_PROTO_TLS1_1)
    if( ssl->minor_ver < SSL_MINOR_VERSION_3 )
    {
        handshake->tls_prf = tls1_prf;
        handshake->calc_verify = ssl_calc_verify_tls;
        handshake->calc_finished = ssl_calc_finished_tls;
    }
    else
#endif
#if defined(POLARSSL_SSL_PROTO_TLS1_2)
#if defined(POLARSSL_SHA512_C)
    if( ssl->minor_ver == SSL_MINOR_VERSION_3 &&
        transform->ciphersuite_info->mac == POLARSSL_MD_SHA384 )
    {
        handshake->tls_prf = tls_prf_sha384;
        handshake->calc_verify = ssl_calc_verify_tls_sha384;
        handshake->calc_finished = ssl_calc_finished_tls_sha384;
    }
    else
#endif
#if defined(POLARSSL_SHA256_C)
    if( ssl->minor_ver == SSL_MINOR_VERSION_3 )
    {
        handshake->tls_prf = tls_prf_sha256;
        handshake->calc_verify = ssl_calc_verify_tls_sha256;
        handshake->calc_finished = ssl_calc_finished_tls_sha256;
    }
    else
#endif
#endif /* POLARSSL_SSL_PROTO_TLS1_2 */
    {
        SSL_DEBUG_MSG( 1, ( "should never happen" ) );
        return( POLARSSL_ERR_SSL_INTERNAL_ERROR );
    }

    /*
     * SSLv3:
     *   master =
     *     MD5( premaster + SHA1( 'A'   + premaster + randbytes ) ) +
     *     MD5( premaster + SHA1( 'BB'  + premaster + randbytes ) ) +
     *     MD5( premaster + SHA1( 'CCC' + premaster + randbytes ) )
     *
     * TLSv1+:
     *   master = PRF( premaster, "master secret", randbytes )[0..47]
     */
    if( handshake->resume == 0 )
    {
        SSL_DEBUG_BUF( 3, "premaster secret", handshake->premaster,
                       handshake->pmslen );

#if defined(POLARSSL_SSL_EXTENDED_MASTER_SECRET)
        if( ssl->handshake->extended_ms == SSL_EXTENDED_MS_ENABLED )
        {
            unsigned char session_hash[48];
            size_t hash_len;

            SSL_DEBUG_MSG( 3, ( "using extended master secret" ) );

            ssl->handshake->calc_verify( ssl, session_hash );

#if defined(POLARSSL_SSL_PROTO_TLS1_2)
            if( ssl->minor_ver == SSL_MINOR_VERSION_3 )
            {
#if defined(POLARSSL_SHA512_C)
                if( ssl->transform_negotiate->ciphersuite_info->mac ==
                    POLARSSL_MD_SHA384 )
                {
                    hash_len = 48;
                }
                else
#endif
                    hash_len = 32;
            }
            else
#endif /* POLARSSL_SSL_PROTO_TLS1_2 */
                hash_len = 36;

            SSL_DEBUG_BUF( 3, "session hash", session_hash, hash_len );

            handshake->tls_prf( handshake->premaster, handshake->pmslen,
                                "extended master secret",
                                session_hash, hash_len, session->master, 48 );

        }
        else
#endif
        handshake->tls_prf( handshake->premaster, handshake->pmslen,
                            "master secret",
                            handshake->randbytes, 64, session->master, 48 );


        polarssl_zeroize( handshake->premaster, sizeof(handshake->premaster) );
    }
    else
        SSL_DEBUG_MSG( 3, ( "no premaster (session resumed)" ) );

    /*
     * Swap the client and server random values.
     */
    memcpy( tmp, handshake->randbytes, 64 );
    memcpy( handshake->randbytes, tmp + 32, 32 );
    memcpy( handshake->randbytes + 32, tmp, 32 );
    polarssl_zeroize( tmp, sizeof( tmp ) );

    /*
     *  SSLv3:
     *    key block =
     *      MD5( master + SHA1( 'A'    + master + randbytes ) ) +
     *      MD5( master + SHA1( 'BB'   + master + randbytes ) ) +
     *      MD5( master + SHA1( 'CCC'  + master + randbytes ) ) +
     *      MD5( master + SHA1( 'DDDD' + master + randbytes ) ) +
     *      ...
     *
     *  TLSv1:
     *    key block = PRF( master, "key expansion", randbytes )
     */
    handshake->tls_prf( session->master, 48, "key expansion",
                        handshake->randbytes, 64, keyblk, 256 );

    SSL_DEBUG_MSG( 3, ( "ciphersuite = %s",
                   ssl_get_ciphersuite_name( session->ciphersuite ) ) );
    SSL_DEBUG_BUF( 3, "master secret", session->master, 48 );
    SSL_DEBUG_BUF( 4, "random bytes", handshake->randbytes, 64 );
    SSL_DEBUG_BUF( 4, "key block", keyblk, 256 );

    polarssl_zeroize( handshake->randbytes, sizeof( handshake->randbytes ) );

    /*
     * Determine the appropriate key, IV and MAC length.
     */

    transform->keylen = cipher_info->key_length / 8;

    if( cipher_info->mode == POLARSSL_MODE_GCM ||
        cipher_info->mode == POLARSSL_MODE_CCM )
    {
        transform->maclen = 0;

        transform->ivlen = 12;
        transform->fixed_ivlen = 4;

        /* Minimum length is expicit IV + tag */
        transform->minlen = transform->ivlen - transform->fixed_ivlen
                            + ( transform->ciphersuite_info->flags &
                                POLARSSL_CIPHERSUITE_SHORT_TAG ? 8 : 16 );
    }
    else
    {
        int ret;

        /* Initialize HMAC contexts */
        if( ( ret = md_init_ctx( &transform->md_ctx_enc, md_info ) ) != 0 ||
            ( ret = md_init_ctx( &transform->md_ctx_dec, md_info ) ) != 0 )
        {
            SSL_DEBUG_RET( 1, "md_init_ctx", ret );
            return( ret );
        }

        /* Get MAC length */
        transform->maclen = md_get_size( md_info );

#if defined(POLARSSL_SSL_TRUNCATED_HMAC)
        /*
         * If HMAC is to be truncated, we shall keep the leftmost bytes,
         * (rfc 6066 page 13 or rfc 2104 section 4),
         * so we only need to adjust the length here.
         */
        if( session->trunc_hmac == SSL_TRUNC_HMAC_ENABLED )
            transform->maclen = SSL_TRUNCATED_HMAC_LEN;
#endif /* POLARSSL_SSL_TRUNCATED_HMAC */

        /* IV length */
        transform->ivlen = cipher_info->iv_size;

        /* Minimum length */
        if( cipher_info->mode == POLARSSL_MODE_STREAM )
            transform->minlen = transform->maclen;
        else
        {
            /*
             * GenericBlockCipher:
             * 1. if EtM is in use: one block plus MAC
             *    otherwise: * first multiple of blocklen greater than maclen
             * 2. IV except for SSL3 and TLS 1.0
             */
#if defined(POLARSSL_SSL_ENCRYPT_THEN_MAC)
            if( session->encrypt_then_mac == SSL_ETM_ENABLED )
            {
                transform->minlen = transform->maclen
                                  + cipher_info->block_size;
            }
            else
#endif
            {
                transform->minlen = transform->maclen
                                  + cipher_info->block_size
                                  - transform->maclen % cipher_info->block_size;
            }

#if defined(POLARSSL_SSL_PROTO_SSL3) || defined(POLARSSL_SSL_PROTO_TLS1)
            if( ssl->minor_ver == SSL_MINOR_VERSION_0 ||
                ssl->minor_ver == SSL_MINOR_VERSION_1 )
                ; /* No need to adjust minlen */
            else
#endif
#if defined(POLARSSL_SSL_PROTO_TLS1_1) || defined(POLARSSL_SSL_PROTO_TLS1_2)
            if( ssl->minor_ver == SSL_MINOR_VERSION_2 ||
                ssl->minor_ver == SSL_MINOR_VERSION_3 )
            {
                transform->minlen += transform->ivlen;
            }
            else
#endif
            {
                SSL_DEBUG_MSG( 1, ( "should never happen" ) );
                return( POLARSSL_ERR_SSL_INTERNAL_ERROR );
            }
        }
    }

    SSL_DEBUG_MSG( 3, ( "keylen: %d, minlen: %d, ivlen: %d, maclen: %d",
                   transform->keylen, transform->minlen, transform->ivlen,
                   transform->maclen ) );

    /*
     * Finally setup the cipher contexts, IVs and MAC secrets.
     */
#if defined(POLARSSL_SSL_CLI_C)
    if( ssl->endpoint == SSL_IS_CLIENT )
    {
        key1 = keyblk + transform->maclen * 2;
        key2 = keyblk + transform->maclen * 2 + transform->keylen;

        mac_enc = keyblk;
        mac_dec = keyblk + transform->maclen;

        /*
         * This is not used in TLS v1.1.
         */
        iv_copy_len = ( transform->fixed_ivlen ) ?
                            transform->fixed_ivlen : transform->ivlen;
        memcpy( transform->iv_enc, key2 + transform->keylen,  iv_copy_len );
        memcpy( transform->iv_dec, key2 + transform->keylen + iv_copy_len,
                iv_copy_len );
    }
    else
#endif /* POLARSSL_SSL_CLI_C */
#if defined(POLARSSL_SSL_SRV_C)
    if( ssl->endpoint == SSL_IS_SERVER )
    {
        key1 = keyblk + transform->maclen * 2 + transform->keylen;
        key2 = keyblk + transform->maclen * 2;

        mac_enc = keyblk + transform->maclen;
        mac_dec = keyblk;

        /*
         * This is not used in TLS v1.1.
         */
        iv_copy_len = ( transform->fixed_ivlen ) ?
                            transform->fixed_ivlen : transform->ivlen;
        memcpy( transform->iv_dec, key1 + transform->keylen,  iv_copy_len );
        memcpy( transform->iv_enc, key1 + transform->keylen + iv_copy_len,
                iv_copy_len );
    }
    else
#endif /* POLARSSL_SSL_SRV_C */
    {
        SSL_DEBUG_MSG( 1, ( "should never happen" ) );
        return( POLARSSL_ERR_SSL_INTERNAL_ERROR );
    }

#if defined(POLARSSL_SSL_PROTO_SSL3)
    if( ssl->minor_ver == SSL_MINOR_VERSION_0 )
    {
        if( transform->maclen > sizeof transform->mac_enc )
        {
            SSL_DEBUG_MSG( 1, ( "should never happen" ) );
            return( POLARSSL_ERR_SSL_INTERNAL_ERROR );
        }

        memcpy( transform->mac_enc, mac_enc, transform->maclen );
        memcpy( transform->mac_dec, mac_dec, transform->maclen );
    }
    else
#endif /* POLARSSL_SSL_PROTO_SSL3 */
#if defined(POLARSSL_SSL_PROTO_TLS1) || defined(POLARSSL_SSL_PROTO_TLS1_1) || \
    defined(POLARSSL_SSL_PROTO_TLS1_2)
    if( ssl->minor_ver >= SSL_MINOR_VERSION_1 )
    {
        md_hmac_starts( &transform->md_ctx_enc, mac_enc, transform->maclen );
        md_hmac_starts( &transform->md_ctx_dec, mac_dec, transform->maclen );
    }
    else
#endif
    {
        SSL_DEBUG_MSG( 1, ( "should never happen" ) );
        return( POLARSSL_ERR_SSL_INTERNAL_ERROR );
    }

#if defined(POLARSSL_SSL_HW_RECORD_ACCEL)
    if( ssl_hw_record_init != NULL )
    {
        int ret = 0;

        SSL_DEBUG_MSG( 2, ( "going for ssl_hw_record_init()" ) );

        if( ( ret = ssl_hw_record_init( ssl, key1, key2, transform->keylen,
                                        transform->iv_enc, transform->iv_dec,
                                        iv_copy_len,
                                        mac_enc, mac_dec,
                                        transform->maclen ) ) != 0 )
        {
            SSL_DEBUG_RET( 1, "ssl_hw_record_init", ret );
            return( POLARSSL_ERR_SSL_HW_ACCEL_FAILED );
        }
    }
#endif /* POLARSSL_SSL_HW_RECORD_ACCEL */

    if( ( ret = cipher_init_ctx( &transform->cipher_ctx_enc,
                                 cipher_info ) ) != 0 )
    {
        SSL_DEBUG_RET( 1, "cipher_init_ctx", ret );
        return( ret );
    }

    if( ( ret = cipher_init_ctx( &transform->cipher_ctx_dec,
                                 cipher_info ) ) != 0 )
    {
        SSL_DEBUG_RET( 1, "cipher_init_ctx", ret );
        return( ret );
    }

    if( ( ret = cipher_setkey( &transform->cipher_ctx_enc, key1,
                               cipher_info->key_length,
                               POLARSSL_ENCRYPT ) ) != 0 )
    {
        SSL_DEBUG_RET( 1, "cipher_setkey", ret );
        return( ret );
    }

    if( ( ret = cipher_setkey( &transform->cipher_ctx_dec, key2,
                               cipher_info->key_length,
                               POLARSSL_DECRYPT ) ) != 0 )
    {
        SSL_DEBUG_RET( 1, "cipher_setkey", ret );
        return( ret );
    }

#if defined(POLARSSL_CIPHER_MODE_CBC)
    if( cipher_info->mode == POLARSSL_MODE_CBC )
    {
        if( ( ret = cipher_set_padding_mode( &transform->cipher_ctx_enc,
                                             POLARSSL_PADDING_NONE ) ) != 0 )
        {
            SSL_DEBUG_RET( 1, "cipher_set_padding_mode", ret );
            return( ret );
        }

        if( ( ret = cipher_set_padding_mode( &transform->cipher_ctx_dec,
                                             POLARSSL_PADDING_NONE ) ) != 0 )
        {
            SSL_DEBUG_RET( 1, "cipher_set_padding_mode", ret );
            return( ret );
        }
    }
#endif /* POLARSSL_CIPHER_MODE_CBC */

    polarssl_zeroize( keyblk, sizeof( keyblk ) );

#if defined(POLARSSL_ZLIB_SUPPORT)
    // Initialize compression
    //
    if( session->compression == SSL_COMPRESS_DEFLATE )
    {
        if( ssl->compress_buf == NULL )
        {
            SSL_DEBUG_MSG( 3, ( "Allocating compression buffer" ) );
            ssl->compress_buf = polarssl_malloc( SSL_BUFFER_LEN );
            if( ssl->compress_buf == NULL )
            {
                SSL_DEBUG_MSG( 1, ( "malloc(%d bytes) failed",
                                    SSL_BUFFER_LEN ) );
                return( POLARSSL_ERR_SSL_MALLOC_FAILED );
            }
        }

        SSL_DEBUG_MSG( 3, ( "Initializing zlib states" ) );

        memset( &transform->ctx_deflate, 0, sizeof( transform->ctx_deflate ) );
        memset( &transform->ctx_inflate, 0, sizeof( transform->ctx_inflate ) );

        if( deflateInit( &transform->ctx_deflate,
                         Z_DEFAULT_COMPRESSION )   != Z_OK ||
            inflateInit( &transform->ctx_inflate ) != Z_OK )
        {
            SSL_DEBUG_MSG( 1, ( "Failed to initialize compression" ) );
            return( POLARSSL_ERR_SSL_COMPRESSION_FAILED );
        }
    }
#endif /* POLARSSL_ZLIB_SUPPORT */

    SSL_DEBUG_MSG( 2, ( "<= derive keys" ) );

    return( 0 );
}

#if defined(POLARSSL_SSL_PROTO_SSL3)
void ssl_calc_verify_ssl( ssl_context *ssl, unsigned char hash[36] )
{
    md5_context md5;
    sha1_context sha1;
    unsigned char pad_1[48];
    unsigned char pad_2[48];

    SSL_DEBUG_MSG( 2, ( "=> calc verify ssl" ) );

    memcpy( &md5 , &ssl->handshake->fin_md5 , sizeof(md5_context)  );
    memcpy( &sha1, &ssl->handshake->fin_sha1, sizeof(sha1_context) );

    memset( pad_1, 0x36, 48 );
    memset( pad_2, 0x5C, 48 );

    md5_update( &md5, ssl->session_negotiate->master, 48 );
    md5_update( &md5, pad_1, 48 );
    md5_finish( &md5, hash );

    md5_starts( &md5 );
    md5_update( &md5, ssl->session_negotiate->master, 48 );
    md5_update( &md5, pad_2, 48 );
    md5_update( &md5, hash,  16 );
    md5_finish( &md5, hash );

    sha1_update( &sha1, ssl->session_negotiate->master, 48 );
    sha1_update( &sha1, pad_1, 40 );
    sha1_finish( &sha1, hash + 16 );

    sha1_starts( &sha1 );
    sha1_update( &sha1, ssl->session_negotiate->master, 48 );
    sha1_update( &sha1, pad_2, 40 );
    sha1_update( &sha1, hash + 16, 20 );
    sha1_finish( &sha1, hash + 16 );

    SSL_DEBUG_BUF( 3, "calculated verify result", hash, 36 );
    SSL_DEBUG_MSG( 2, ( "<= calc verify" ) );

    md5_free(  &md5  );
    sha1_free( &sha1 );

    return;
}
#endif /* POLARSSL_SSL_PROTO_SSL3 */

#if defined(POLARSSL_SSL_PROTO_TLS1) || defined(POLARSSL_SSL_PROTO_TLS1_1)
void ssl_calc_verify_tls( ssl_context *ssl, unsigned char hash[36] )
{
    md5_context md5;
    sha1_context sha1;

    SSL_DEBUG_MSG( 2, ( "=> calc verify tls" ) );

    memcpy( &md5 , &ssl->handshake->fin_md5 , sizeof(md5_context)  );
    memcpy( &sha1, &ssl->handshake->fin_sha1, sizeof(sha1_context) );

     md5_finish( &md5,  hash );
    sha1_finish( &sha1, hash + 16 );

    SSL_DEBUG_BUF( 3, "calculated verify result", hash, 36 );
    SSL_DEBUG_MSG( 2, ( "<= calc verify" ) );

    md5_free(  &md5  );
    sha1_free( &sha1 );

    return;
}
#endif /* POLARSSL_SSL_PROTO_TLS1 || POLARSSL_SSL_PROTO_TLS1_1 */

#if defined(POLARSSL_SSL_PROTO_TLS1_2)
#if defined(POLARSSL_SHA256_C)
void ssl_calc_verify_tls_sha256( ssl_context *ssl, unsigned char hash[32] )
{
    sha256_context sha256;

    SSL_DEBUG_MSG( 2, ( "=> calc verify sha256" ) );

    memcpy( &sha256, &ssl->handshake->fin_sha256, sizeof(sha256_context) );
    sha256_finish( &sha256, hash );

    SSL_DEBUG_BUF( 3, "calculated verify result", hash, 32 );
    SSL_DEBUG_MSG( 2, ( "<= calc verify" ) );

    sha256_free( &sha256 );

    return;
}
#endif /* POLARSSL_SHA256_C */

#if defined(POLARSSL_SHA512_C)
void ssl_calc_verify_tls_sha384( ssl_context *ssl, unsigned char hash[48] )
{
    sha512_context sha512;

    SSL_DEBUG_MSG( 2, ( "=> calc verify sha384" ) );

    memcpy( &sha512, &ssl->handshake->fin_sha512, sizeof(sha512_context) );
    sha512_finish( &sha512, hash );

    SSL_DEBUG_BUF( 3, "calculated verify result", hash, 48 );
    SSL_DEBUG_MSG( 2, ( "<= calc verify" ) );

    sha512_free( &sha512 );

    return;
}
#endif /* POLARSSL_SHA512_C */
#endif /* POLARSSL_SSL_PROTO_TLS1_2 */

#if defined(POLARSSL_KEY_EXCHANGE__SOME__PSK_ENABLED)
int ssl_psk_derive_premaster( ssl_context *ssl, key_exchange_type_t key_ex )
{
    unsigned char *p = ssl->handshake->premaster;
    unsigned char *end = p + sizeof( ssl->handshake->premaster );

    /*
     * PMS = struct {
     *     opaque other_secret<0..2^16-1>;
     *     opaque psk<0..2^16-1>;
     * };
     * with "other_secret" depending on the particular key exchange
     */
#if defined(POLARSSL_KEY_EXCHANGE_PSK_ENABLED)
    if( key_ex == POLARSSL_KEY_EXCHANGE_PSK )
    {
        if( end - p < 2 + (int) ssl->psk_len )
            return( POLARSSL_ERR_SSL_BAD_INPUT_DATA );

        *(p++) = (unsigned char)( ssl->psk_len >> 8 );
        *(p++) = (unsigned char)( ssl->psk_len      );
        p += ssl->psk_len;
    }
    else
#endif /* POLARSSL_KEY_EXCHANGE_PSK_ENABLED */
#if defined(POLARSSL_KEY_EXCHANGE_RSA_PSK_ENABLED)
    if( key_ex == POLARSSL_KEY_EXCHANGE_RSA_PSK )
    {
        /*
         * other_secret already set by the ClientKeyExchange message,
         * and is 48 bytes long
         */
        *p++ = 0;
        *p++ = 48;
        p += 48;
    }
    else
#endif /* POLARSSL_KEY_EXCHANGE_RSA_PKS_ENABLED */
#if defined(POLARSSL_KEY_EXCHANGE_DHE_PSK_ENABLED)
    if( key_ex == POLARSSL_KEY_EXCHANGE_DHE_PSK )
    {
        int ret;
        size_t len = end - ( p + 2 );

        /* Write length only when we know the actual value */
        if( ( ret = dhm_calc_secret( &ssl->handshake->dhm_ctx,
                                      p + 2, &len,
                                      ssl->f_rng, ssl->p_rng ) ) != 0 )
        {
            SSL_DEBUG_RET( 1, "dhm_calc_secret", ret );
            return( ret );
        }
        *(p++) = (unsigned char)( len >> 8 );
        *(p++) = (unsigned char)( len );
        p += len;

        SSL_DEBUG_MPI( 3, "DHM: K ", &ssl->handshake->dhm_ctx.K  );
    }
    else
#endif /* POLARSSL_KEY_EXCHANGE_DHE_PSK_ENABLED */
#if defined(POLARSSL_KEY_EXCHANGE_ECDHE_PSK_ENABLED)
    if( key_ex == POLARSSL_KEY_EXCHANGE_ECDHE_PSK )
    {
        int ret;
        size_t zlen;

        if( ( ret = ecdh_calc_secret( &ssl->handshake->ecdh_ctx, &zlen,
                                       p + 2, end - ( p + 2 ),
                                       ssl->f_rng, ssl->p_rng ) ) != 0 )
        {
            SSL_DEBUG_RET( 1, "ecdh_calc_secret", ret );
            return( ret );
        }

        *(p++) = (unsigned char)( zlen >> 8 );
        *(p++) = (unsigned char)( zlen      );
        p += zlen;

        SSL_DEBUG_MPI( 3, "ECDH: z", &ssl->handshake->ecdh_ctx.z );
    }
    else
#endif /* POLARSSL_KEY_EXCHANGE_ECDHE_PSK_ENABLED */
    {
        SSL_DEBUG_MSG( 1, ( "should never happen" ) );
        return( POLARSSL_ERR_SSL_INTERNAL_ERROR );
    }

    /* opaque psk<0..2^16-1>; */
    if( end - p < 2 + (int) ssl->psk_len )
            return( POLARSSL_ERR_SSL_BAD_INPUT_DATA );

    *(p++) = (unsigned char)( ssl->psk_len >> 8 );
    *(p++) = (unsigned char)( ssl->psk_len      );
    memcpy( p, ssl->psk, ssl->psk_len );
    p += ssl->psk_len;

    ssl->handshake->pmslen = p - ssl->handshake->premaster;

    return( 0 );
}
#endif /* POLARSSL_KEY_EXCHANGE__SOME__PSK_ENABLED */

#if defined(POLARSSL_SSL_PROTO_SSL3)
/*
 * SSLv3.0 MAC functions
 */
static void ssl_mac( md_context_t *md_ctx, unsigned char *secret,
                     unsigned char *buf, size_t len,
                     unsigned char *ctr, int type )
{
    unsigned char header[11];
    unsigned char padding[48];
    int padlen;
    int md_size = md_get_size( md_ctx->md_info );
    int md_type = md_get_type( md_ctx->md_info );

    /* Only MD5 and SHA-1 supported */
    if( md_type == POLARSSL_MD_MD5 )
        padlen = 48;
    else
        padlen = 40;

    memcpy( header, ctr, 8 );
    header[ 8] = (unsigned char)  type;
    header[ 9] = (unsigned char)( len >> 8 );
    header[10] = (unsigned char)( len      );

    memset( padding, 0x36, padlen );
    md_starts( md_ctx );
    md_update( md_ctx, secret,  md_size );
    md_update( md_ctx, padding, padlen  );
    md_update( md_ctx, header,  11      );
    md_update( md_ctx, buf,     len     );
    md_finish( md_ctx, buf +    len     );

    memset( padding, 0x5C, padlen );
    md_starts( md_ctx );
    md_update( md_ctx, secret,    md_size );
    md_update( md_ctx, padding,   padlen  );
    md_update( md_ctx, buf + len, md_size );
    md_finish( md_ctx, buf + len          );
}
#endif /* POLARSSL_SSL_PROTO_SSL3 */

#if defined(POLARSSL_ARC4_C) || defined(POLARSSL_CIPHER_NULL_CIPHER) ||     \
    ( defined(POLARSSL_CIPHER_MODE_CBC) &&                                  \
      ( defined(POLARSSL_AES_C) || defined(POLARSSL_CAMELLIA_C) ) )
#define POLARSSL_SOME_MODES_USE_MAC
#endif

/*
 * Encryption/decryption functions
 */
static int ssl_encrypt_buf( ssl_context *ssl )
{
    cipher_mode_t mode;
    int auth_done = 0;

    SSL_DEBUG_MSG( 2, ( "=> encrypt buf" ) );

    if( ssl->session_out == NULL || ssl->transform_out == NULL )
    {
        SSL_DEBUG_MSG( 1, ( "should never happen" ) );
        return( POLARSSL_ERR_SSL_INTERNAL_ERROR );
    }

    mode = cipher_get_cipher_mode( &ssl->transform_out->cipher_ctx_enc );

    SSL_DEBUG_BUF( 4, "before encrypt: output payload",
                      ssl->out_msg, ssl->out_msglen );

    /*
     * Add MAC before if needed
     */
#if defined(POLARSSL_SOME_MODES_USE_MAC)
    if( mode == POLARSSL_MODE_STREAM ||
        ( mode == POLARSSL_MODE_CBC
#if defined(POLARSSL_SSL_ENCRYPT_THEN_MAC)
          && ssl->session_out->encrypt_then_mac == SSL_ETM_DISABLED
#endif
        ) )
    {
#if defined(POLARSSL_SSL_PROTO_SSL3)
        if( ssl->minor_ver == SSL_MINOR_VERSION_0 )
        {
            ssl_mac( &ssl->transform_out->md_ctx_enc,
                      ssl->transform_out->mac_enc,
                      ssl->out_msg, ssl->out_msglen,
                      ssl->out_ctr, ssl->out_msgtype );
        }
        else
#endif
#if defined(POLARSSL_SSL_PROTO_TLS1) || defined(POLARSSL_SSL_PROTO_TLS1_1) || \
        defined(POLARSSL_SSL_PROTO_TLS1_2)
        if( ssl->minor_ver >= SSL_MINOR_VERSION_1 )
        {
            md_hmac_update( &ssl->transform_out->md_ctx_enc, ssl->out_ctr, 8 );
            md_hmac_update( &ssl->transform_out->md_ctx_enc, ssl->out_hdr, 3 );
            md_hmac_update( &ssl->transform_out->md_ctx_enc, ssl->out_len, 2 );
            md_hmac_update( &ssl->transform_out->md_ctx_enc,
                             ssl->out_msg, ssl->out_msglen );
            md_hmac_finish( &ssl->transform_out->md_ctx_enc,
                             ssl->out_msg + ssl->out_msglen );
            md_hmac_reset( &ssl->transform_out->md_ctx_enc );
        }
        else
#endif
        {
            SSL_DEBUG_MSG( 1, ( "should never happen" ) );
            return( POLARSSL_ERR_SSL_INTERNAL_ERROR );
        }

        SSL_DEBUG_BUF( 4, "computed mac",
                       ssl->out_msg + ssl->out_msglen,
                       ssl->transform_out->maclen );

        ssl->out_msglen += ssl->transform_out->maclen;
        auth_done++;
    }
#endif /* AEAD not the only option */

    /*
     * Encrypt
     */
#if defined(POLARSSL_ARC4_C) || defined(POLARSSL_CIPHER_NULL_CIPHER)
    if( mode == POLARSSL_MODE_STREAM )
    {
        int ret;
        size_t olen = 0;

        SSL_DEBUG_MSG( 3, ( "before encrypt: msglen = %d, "
                            "including %d bytes of padding",
                       ssl->out_msglen, 0 ) );

        if( ( ret = cipher_crypt( &ssl->transform_out->cipher_ctx_enc,
                                   ssl->transform_out->iv_enc,
                                   ssl->transform_out->ivlen,
                                   ssl->out_msg, ssl->out_msglen,
                                   ssl->out_msg, &olen ) ) != 0 )
        {
            SSL_DEBUG_RET( 1, "cipher_crypt", ret );
            return( ret );
        }

        if( ssl->out_msglen != olen )
        {
            SSL_DEBUG_MSG( 1, ( "should never happen" ) );
            return( POLARSSL_ERR_SSL_INTERNAL_ERROR );
        }
    }
    else
#endif /* POLARSSL_ARC4_C || POLARSSL_CIPHER_NULL_CIPHER */
#if defined(POLARSSL_GCM_C) || defined(POLARSSL_CCM_C)
    if( mode == POLARSSL_MODE_GCM ||
        mode == POLARSSL_MODE_CCM )
    {
        int ret;
        size_t enc_msglen, olen;
        unsigned char *enc_msg;
        unsigned char add_data[13];
        unsigned char taglen = ssl->transform_out->ciphersuite_info->flags &
                               POLARSSL_CIPHERSUITE_SHORT_TAG ? 8 : 16;

        memcpy( add_data, ssl->out_ctr, 8 );
        add_data[8]  = ssl->out_msgtype;
        ssl_write_version( ssl->major_ver, ssl->minor_ver,
                           ssl->transport, add_data + 9 );
        add_data[11] = ( ssl->out_msglen >> 8 ) & 0xFF;
        add_data[12] = ssl->out_msglen & 0xFF;

        SSL_DEBUG_BUF( 4, "additional data used for AEAD",
                       add_data, 13 );

        /*
         * Generate IV
         */
#if defined(POLARSSL_SSL_AEAD_RANDOM_IV)
        ret = ssl->f_rng( ssl->p_rng,
                ssl->transform_out->iv_enc + ssl->transform_out->fixed_ivlen,
                ssl->transform_out->ivlen - ssl->transform_out->fixed_ivlen );
        if( ret != 0 )
            return( ret );

        memcpy( ssl->out_iv,
                ssl->transform_out->iv_enc + ssl->transform_out->fixed_ivlen,
                ssl->transform_out->ivlen - ssl->transform_out->fixed_ivlen );
#else
        if( ssl->transform_out->ivlen - ssl->transform_out->fixed_ivlen != 8 )
        {
            /* Reminder if we ever add an AEAD mode with a different size */
            SSL_DEBUG_MSG( 1, ( "should never happen" ) );
            return( POLARSSL_ERR_SSL_INTERNAL_ERROR );
        }

        memcpy( ssl->transform_out->iv_enc + ssl->transform_out->fixed_ivlen,
                             ssl->out_ctr, 8 );
        memcpy( ssl->out_iv, ssl->out_ctr, 8 );
#endif

        SSL_DEBUG_BUF( 4, "IV used", ssl->out_iv,
                ssl->transform_out->ivlen - ssl->transform_out->fixed_ivlen );

        /*
         * Fix pointer positions and message length with added IV
         */
        enc_msg = ssl->out_msg;
        enc_msglen = ssl->out_msglen;
        ssl->out_msglen += ssl->transform_out->ivlen -
                           ssl->transform_out->fixed_ivlen;

        SSL_DEBUG_MSG( 3, ( "before encrypt: msglen = %d, "
                            "including %d bytes of padding",
                       ssl->out_msglen, 0 ) );

        /*
         * Encrypt and authenticate
         */
        if( ( ret = cipher_auth_encrypt( &ssl->transform_out->cipher_ctx_enc,
                                         ssl->transform_out->iv_enc,
                                         ssl->transform_out->ivlen,
                                         add_data, 13,
                                         enc_msg, enc_msglen,
                                         enc_msg, &olen,
                                         enc_msg + enc_msglen, taglen ) ) != 0 )
        {
            SSL_DEBUG_RET( 1, "cipher_auth_encrypt", ret );
            return( ret );
        }

        if( olen != enc_msglen )
        {
            SSL_DEBUG_MSG( 1, ( "should never happen" ) );
            return( POLARSSL_ERR_SSL_INTERNAL_ERROR );
        }

        ssl->out_msglen += taglen;
        auth_done++;

        SSL_DEBUG_BUF( 4, "after encrypt: tag", enc_msg + enc_msglen, taglen );
    }
    else
#endif /* POLARSSL_GCM_C || POLARSSL_CCM_C */
#if defined(POLARSSL_CIPHER_MODE_CBC) &&                                    \
    ( defined(POLARSSL_AES_C) || defined(POLARSSL_CAMELLIA_C) )
    if( mode == POLARSSL_MODE_CBC )
    {
        int ret;
        unsigned char *enc_msg;
        size_t enc_msglen, padlen, olen = 0, i;

        padlen = ssl->transform_out->ivlen - ( ssl->out_msglen + 1 ) %
                 ssl->transform_out->ivlen;
        if( padlen == ssl->transform_out->ivlen )
            padlen = 0;

        for( i = 0; i <= padlen; i++ )
            ssl->out_msg[ssl->out_msglen + i] = (unsigned char) padlen;

        ssl->out_msglen += padlen + 1;

        enc_msglen = ssl->out_msglen;
        enc_msg = ssl->out_msg;

#if defined(POLARSSL_SSL_PROTO_TLS1_1) || defined(POLARSSL_SSL_PROTO_TLS1_2)
        /*
         * Prepend per-record IV for block cipher in TLS v1.1 and up as per
         * Method 1 (6.2.3.2. in RFC4346 and RFC5246)
         */
        if( ssl->minor_ver >= SSL_MINOR_VERSION_2 )
        {
            /*
             * Generate IV
             */
            int ret = ssl->f_rng( ssl->p_rng, ssl->transform_out->iv_enc,
                                  ssl->transform_out->ivlen );
            if( ret != 0 )
                return( ret );

            memcpy( ssl->out_iv, ssl->transform_out->iv_enc,
                    ssl->transform_out->ivlen );

            /*
             * Fix pointer positions and message length with added IV
             */
            enc_msg = ssl->out_msg;
            enc_msglen = ssl->out_msglen;
            ssl->out_msglen += ssl->transform_out->ivlen;
        }
#endif /* POLARSSL_SSL_PROTO_TLS1_1 || POLARSSL_SSL_PROTO_TLS1_2 */

        SSL_DEBUG_MSG( 3, ( "before encrypt: msglen = %d, "
                            "including %d bytes of IV and %d bytes of padding",
                            ssl->out_msglen, ssl->transform_out->ivlen,
                            padlen + 1 ) );

        if( ( ret = cipher_crypt( &ssl->transform_out->cipher_ctx_enc,
                                   ssl->transform_out->iv_enc,
                                   ssl->transform_out->ivlen,
                                   enc_msg, enc_msglen,
                                   enc_msg, &olen ) ) != 0 )
        {
            SSL_DEBUG_RET( 1, "cipher_crypt", ret );
            return( ret );
        }

        if( enc_msglen != olen )
        {
            SSL_DEBUG_MSG( 1, ( "should never happen" ) );
            return( POLARSSL_ERR_SSL_INTERNAL_ERROR );
        }

#if defined(POLARSSL_SSL_PROTO_SSL3) || defined(POLARSSL_SSL_PROTO_TLS1)
        if( ssl->minor_ver < SSL_MINOR_VERSION_2 )
        {
            /*
             * Save IV in SSL3 and TLS1
             */
            memcpy( ssl->transform_out->iv_enc,
                    ssl->transform_out->cipher_ctx_enc.iv,
                    ssl->transform_out->ivlen );
        }
#endif

#if defined(POLARSSL_SSL_ENCRYPT_THEN_MAC)
        if( auth_done == 0 )
        {
            /*
             * MAC(MAC_write_key, seq_num +
             *     TLSCipherText.type +
             *     TLSCipherText.version +
             *     length_of( (IV +) ENC(...) ) +
             *     IV + // except for TLS 1.0
             *     ENC(content + padding + padding_length));
             */
            unsigned char pseudo_hdr[13];

            SSL_DEBUG_MSG( 3, ( "using encrypt then mac" ) );

            memcpy( pseudo_hdr +  0, ssl->out_ctr, 8 );
            memcpy( pseudo_hdr +  8, ssl->out_hdr, 3 );
            pseudo_hdr[11] = (unsigned char)( ( ssl->out_msglen >> 8 ) & 0xFF );
            pseudo_hdr[12] = (unsigned char)( ( ssl->out_msglen      ) & 0xFF );

            SSL_DEBUG_BUF( 4, "MAC'd meta-data", pseudo_hdr, 13 );

            md_hmac_update( &ssl->transform_out->md_ctx_enc, pseudo_hdr, 13 );
            md_hmac_update( &ssl->transform_out->md_ctx_enc,
                             ssl->out_iv, ssl->out_msglen );
            md_hmac_finish( &ssl->transform_out->md_ctx_enc,
                             ssl->out_iv + ssl->out_msglen );
            md_hmac_reset( &ssl->transform_out->md_ctx_enc );

            ssl->out_msglen += ssl->transform_out->maclen;
            auth_done++;
        }
#endif /* POLARSSL_SSL_ENCRYPT_THEN_MAC */
    }
    else
#endif /* POLARSSL_CIPHER_MODE_CBC &&
          ( POLARSSL_AES_C || POLARSSL_CAMELLIA_C ) */
    {
        SSL_DEBUG_MSG( 1, ( "should never happen" ) );
        return( POLARSSL_ERR_SSL_INTERNAL_ERROR );
    }

    /* Make extra sure authentication was performed, exactly once */
    if( auth_done != 1 )
    {
        SSL_DEBUG_MSG( 1, ( "should never happen" ) );
        return( POLARSSL_ERR_SSL_INTERNAL_ERROR );
    }

    SSL_DEBUG_MSG( 2, ( "<= encrypt buf" ) );

    return( 0 );
}

#define POLARSSL_SSL_MAX_MAC_SIZE   48

static int ssl_decrypt_buf( ssl_context *ssl )
{
    size_t i;
    cipher_mode_t mode;
    int auth_done = 0;
#if defined(POLARSSL_SOME_MODES_USE_MAC)
    size_t padlen = 0, correct = 1;
#endif

    SSL_DEBUG_MSG( 2, ( "=> decrypt buf" ) );

    if( ssl->session_in == NULL || ssl->transform_in == NULL )
    {
        SSL_DEBUG_MSG( 1, ( "should never happen" ) );
        return( POLARSSL_ERR_SSL_INTERNAL_ERROR );
    }

    mode = cipher_get_cipher_mode( &ssl->transform_in->cipher_ctx_dec );

    if( ssl->in_msglen < ssl->transform_in->minlen )
    {
        SSL_DEBUG_MSG( 1, ( "in_msglen (%d) < minlen (%d)",
                       ssl->in_msglen, ssl->transform_in->minlen ) );
        return( POLARSSL_ERR_SSL_INVALID_MAC );
    }

#if defined(POLARSSL_ARC4_C) || defined(POLARSSL_CIPHER_NULL_CIPHER)
    if( mode == POLARSSL_MODE_STREAM )
    {
        int ret;
        size_t olen = 0;

        padlen = 0;

        if( ( ret = cipher_crypt( &ssl->transform_in->cipher_ctx_dec,
                                   ssl->transform_in->iv_dec,
                                   ssl->transform_in->ivlen,
                                   ssl->in_msg, ssl->in_msglen,
                                   ssl->in_msg, &olen ) ) != 0 )
        {
            SSL_DEBUG_RET( 1, "cipher_crypt", ret );
            return( ret );
        }

        if( ssl->in_msglen != olen )
        {
            SSL_DEBUG_MSG( 1, ( "should never happen" ) );
            return( POLARSSL_ERR_SSL_INTERNAL_ERROR );
        }
    }
    else
#endif /* POLARSSL_ARC4_C || POLARSSL_CIPHER_NULL_CIPHER */
#if defined(POLARSSL_GCM_C) || defined(POLARSSL_CCM_C)
    if( mode == POLARSSL_MODE_GCM ||
        mode == POLARSSL_MODE_CCM )
    {
        int ret;
        size_t dec_msglen, olen;
        unsigned char *dec_msg;
        unsigned char *dec_msg_result;
        unsigned char add_data[13];
        unsigned char taglen = ssl->transform_in->ciphersuite_info->flags &
                               POLARSSL_CIPHERSUITE_SHORT_TAG ? 8 : 16;
        unsigned char explicit_iv_len =  ssl->transform_in->ivlen -
                                         ssl->transform_in->fixed_ivlen;

        if( ssl->in_msglen < explicit_iv_len + taglen )
        {
            SSL_DEBUG_MSG( 1, ( "msglen (%d) < explicit_iv_len (%d) "
                                "+ taglen (%d)", ssl->in_msglen,
                                explicit_iv_len, taglen ) );
            return( POLARSSL_ERR_SSL_INVALID_MAC );
        }
        dec_msglen = ssl->in_msglen - explicit_iv_len - taglen;

        dec_msg = ssl->in_msg;
        dec_msg_result = ssl->in_msg;
        ssl->in_msglen = dec_msglen;

        memcpy( add_data, ssl->in_ctr, 8 );
        add_data[8]  = ssl->in_msgtype;
        ssl_write_version( ssl->major_ver, ssl->minor_ver,
                           ssl->transport, add_data + 9 );
        add_data[11] = ( ssl->in_msglen >> 8 ) & 0xFF;
        add_data[12] = ssl->in_msglen & 0xFF;

        SSL_DEBUG_BUF( 4, "additional data used for AEAD",
                       add_data, 13 );

        memcpy( ssl->transform_in->iv_dec + ssl->transform_in->fixed_ivlen,
                ssl->in_iv,
                ssl->transform_in->ivlen - ssl->transform_in->fixed_ivlen );

        SSL_DEBUG_BUF( 4, "IV used", ssl->transform_in->iv_dec,
                                     ssl->transform_in->ivlen );
        SSL_DEBUG_BUF( 4, "TAG used", dec_msg + dec_msglen, taglen );

        /*
         * Decrypt and authenticate
         */
        if( ( ret = cipher_auth_decrypt( &ssl->transform_in->cipher_ctx_dec,
                                         ssl->transform_in->iv_dec,
                                         ssl->transform_in->ivlen,
                                         add_data, 13,
                                         dec_msg, dec_msglen,
                                         dec_msg_result, &olen,
                                         dec_msg + dec_msglen, taglen ) ) != 0 )
        {
            SSL_DEBUG_RET( 1, "cipher_auth_decrypt", ret );

            if( ret == POLARSSL_ERR_CIPHER_AUTH_FAILED )
                return( POLARSSL_ERR_SSL_INVALID_MAC );

            return( ret );
        }
        auth_done++;

        if( olen != dec_msglen )
        {
            SSL_DEBUG_MSG( 1, ( "should never happen" ) );
            return( POLARSSL_ERR_SSL_INTERNAL_ERROR );
        }
    }
    else
#endif /* POLARSSL_GCM_C || POLARSSL_CCM_C */
#if defined(POLARSSL_CIPHER_MODE_CBC) &&                                    \
    ( defined(POLARSSL_AES_C) || defined(POLARSSL_CAMELLIA_C) )
    if( mode == POLARSSL_MODE_CBC )
    {
        /*
         * Decrypt and check the padding
         */
        int ret;
        unsigned char *dec_msg;
        unsigned char *dec_msg_result;
        size_t dec_msglen;
        size_t minlen = 0;
        size_t olen = 0;

        /*
         * Check immediate ciphertext sanity
         */
#if defined(POLARSSL_SSL_PROTO_TLS1_1) || defined(POLARSSL_SSL_PROTO_TLS1_2)
        if( ssl->minor_ver >= SSL_MINOR_VERSION_2 )
            minlen += ssl->transform_in->ivlen;
#endif

        if( ssl->in_msglen < minlen + ssl->transform_in->ivlen ||
            ssl->in_msglen < minlen + ssl->transform_in->maclen + 1 )
        {
            SSL_DEBUG_MSG( 1, ( "msglen (%d) < max( ivlen(%d), maclen (%d) "
                                "+ 1 ) ( + expl IV )", ssl->in_msglen,
                                ssl->transform_in->ivlen,
                                ssl->transform_in->maclen ) );
            return( POLARSSL_ERR_SSL_INVALID_MAC );
        }

        dec_msglen = ssl->in_msglen;
        dec_msg = ssl->in_msg;
        dec_msg_result = ssl->in_msg;

        /*
         * Authenticate before decrypt if enabled
         */
#if defined(POLARSSL_SSL_ENCRYPT_THEN_MAC)
        if( ssl->session_in->encrypt_then_mac == SSL_ETM_ENABLED )
        {
            unsigned char computed_mac[POLARSSL_SSL_MAX_MAC_SIZE];
            unsigned char pseudo_hdr[13];

            SSL_DEBUG_MSG( 3, ( "using encrypt then mac" ) );

            dec_msglen -= ssl->transform_in->maclen;
            ssl->in_msglen -= ssl->transform_in->maclen;

            memcpy( pseudo_hdr +  0, ssl->in_ctr, 8 );
            memcpy( pseudo_hdr +  8, ssl->in_hdr, 3 );
            pseudo_hdr[11] = (unsigned char)( ( ssl->in_msglen >> 8 ) & 0xFF );
            pseudo_hdr[12] = (unsigned char)( ( ssl->in_msglen      ) & 0xFF );

            SSL_DEBUG_BUF( 4, "MAC'd meta-data", pseudo_hdr, 13 );

            md_hmac_update( &ssl->transform_in->md_ctx_dec, pseudo_hdr, 13 );
            md_hmac_update( &ssl->transform_in->md_ctx_dec,
                             ssl->in_iv, ssl->in_msglen );
            md_hmac_finish( &ssl->transform_in->md_ctx_dec, computed_mac );
            md_hmac_reset( &ssl->transform_in->md_ctx_dec );

            SSL_DEBUG_BUF( 4, "message  mac", ssl->in_iv + ssl->in_msglen,
                                              ssl->transform_in->maclen );
            SSL_DEBUG_BUF( 4, "computed mac", computed_mac,
                                              ssl->transform_in->maclen );

            if( safer_memcmp( ssl->in_iv + ssl->in_msglen, computed_mac,
                              ssl->transform_in->maclen ) != 0 )
            {
                SSL_DEBUG_MSG( 1, ( "message mac does not match" ) );

                return( POLARSSL_ERR_SSL_INVALID_MAC );
            }
            auth_done++;
        }
#endif /* POLARSSL_SSL_ENCRYPT_THEN_MAC */

        /*
         * Check length sanity
         */
        if( ssl->in_msglen % ssl->transform_in->ivlen != 0 )
        {
            SSL_DEBUG_MSG( 1, ( "msglen (%d) %% ivlen (%d) != 0",
                           ssl->in_msglen, ssl->transform_in->ivlen ) );
            return( POLARSSL_ERR_SSL_INVALID_MAC );
        }

#if defined(POLARSSL_SSL_PROTO_TLS1_1) || defined(POLARSSL_SSL_PROTO_TLS1_2)
        /*
         * Initialize for prepended IV for block cipher in TLS v1.1 and up
         */
        if( ssl->minor_ver >= SSL_MINOR_VERSION_2 )
        {
            dec_msglen -= ssl->transform_in->ivlen;
            ssl->in_msglen -= ssl->transform_in->ivlen;

            for( i = 0; i < ssl->transform_in->ivlen; i++ )
                ssl->transform_in->iv_dec[i] = ssl->in_iv[i];
        }
#endif /* POLARSSL_SSL_PROTO_TLS1_1 || POLARSSL_SSL_PROTO_TLS1_2 */

        if( ( ret = cipher_crypt( &ssl->transform_in->cipher_ctx_dec,
                                   ssl->transform_in->iv_dec,
                                   ssl->transform_in->ivlen,
                                   dec_msg, dec_msglen,
                                   dec_msg_result, &olen ) ) != 0 )
        {
            SSL_DEBUG_RET( 1, "cipher_crypt", ret );
            return( ret );
        }

        if( dec_msglen != olen )
        {
            SSL_DEBUG_MSG( 1, ( "should never happen" ) );
            return( POLARSSL_ERR_SSL_INTERNAL_ERROR );
        }

#if defined(POLARSSL_SSL_PROTO_SSL3) || defined(POLARSSL_SSL_PROTO_TLS1)
        if( ssl->minor_ver < SSL_MINOR_VERSION_2 )
        {
            /*
             * Save IV in SSL3 and TLS1
             */
            memcpy( ssl->transform_in->iv_dec,
                    ssl->transform_in->cipher_ctx_dec.iv,
                    ssl->transform_in->ivlen );
        }
#endif

        padlen = 1 + ssl->in_msg[ssl->in_msglen - 1];

        if( ssl->in_msglen < ssl->transform_in->maclen + padlen &&
            auth_done == 0 )
        {
#if defined(POLARSSL_SSL_DEBUG_ALL)
            SSL_DEBUG_MSG( 1, ( "msglen (%d) < maclen (%d) + padlen (%d)",
                        ssl->in_msglen, ssl->transform_in->maclen, padlen ) );
#endif
            padlen = 0;
            correct = 0;
        }

#if defined(POLARSSL_SSL_PROTO_SSL3)
        if( ssl->minor_ver == SSL_MINOR_VERSION_0 )
        {
            if( padlen > ssl->transform_in->ivlen )
            {
#if defined(POLARSSL_SSL_DEBUG_ALL)
                SSL_DEBUG_MSG( 1, ( "bad padding length: is %d, "
                                    "should be no more than %d",
                               padlen, ssl->transform_in->ivlen ) );
#endif
                correct = 0;
            }
        }
        else
#endif /* POLARSSL_SSL_PROTO_SSL3 */
#if defined(POLARSSL_SSL_PROTO_TLS1) || defined(POLARSSL_SSL_PROTO_TLS1_1) || \
    defined(POLARSSL_SSL_PROTO_TLS1_2)
        if( ssl->minor_ver > SSL_MINOR_VERSION_0 )
        {
            /*
             * TLSv1+: always check the padding up to the first failure
             * and fake check up to 256 bytes of padding
             */
            size_t pad_count = 0, real_count = 1;
            size_t padding_idx = ssl->in_msglen - padlen - 1;

            /*
             * Padding is guaranteed to be incorrect if:
             *   1. padlen >= ssl->in_msglen
             *
             *   2. padding_idx >= SSL_MAX_CONTENT_LEN +
             *                     ssl->transform_in->maclen
             *
             * In both cases we reset padding_idx to a safe value (0) to
             * prevent out-of-buffer reads.
             */
            correct &= ( ssl->in_msglen >= padlen + 1 );
            correct &= ( padding_idx < SSL_MAX_CONTENT_LEN +
                                       ssl->transform_in->maclen );

            padding_idx *= correct;

            for( i = 1; i <= 256; i++ )
            {
                real_count &= ( i <= padlen );
                pad_count += real_count *
                             ( ssl->in_msg[padding_idx + i] == padlen - 1 );
            }

            correct &= ( pad_count == padlen ); /* Only 1 on correct padding */

#if defined(POLARSSL_SSL_DEBUG_ALL)
            if( padlen > 0 && correct == 0 )
                SSL_DEBUG_MSG( 1, ( "bad padding byte detected" ) );
#endif
            padlen &= correct * 0x1FF;
        }
        else
#endif /* POLARSSL_SSL_PROTO_TLS1 || POLARSSL_SSL_PROTO_TLS1_1 || \
          POLARSSL_SSL_PROTO_TLS1_2 */
        {
            SSL_DEBUG_MSG( 1, ( "should never happen" ) );
            return( POLARSSL_ERR_SSL_INTERNAL_ERROR );
        }

        ssl->in_msglen -= padlen;
    }
    else
#endif /* POLARSSL_CIPHER_MODE_CBC &&
          ( POLARSSL_AES_C || POLARSSL_CAMELLIA_C ) */
    {
        SSL_DEBUG_MSG( 1, ( "should never happen" ) );
        return( POLARSSL_ERR_SSL_INTERNAL_ERROR );
    }

    SSL_DEBUG_BUF( 4, "raw buffer after decryption",
                   ssl->in_msg, ssl->in_msglen );

    /*
     * Authenticate if not done yet.
     * Compute the MAC regardless of the padding result (RFC4346, CBCTIME).
     */
#if defined(POLARSSL_SOME_MODES_USE_MAC)
    if( auth_done == 0 )
    {
        unsigned char tmp[POLARSSL_SSL_MAX_MAC_SIZE];

        ssl->in_msglen -= ssl->transform_in->maclen;

        ssl->in_len[0] = (unsigned char)( ssl->in_msglen >> 8 );
        ssl->in_len[1] = (unsigned char)( ssl->in_msglen      );

        memcpy( tmp, ssl->in_msg + ssl->in_msglen, ssl->transform_in->maclen );

#if defined(POLARSSL_SSL_PROTO_SSL3)
        if( ssl->minor_ver == SSL_MINOR_VERSION_0 )
        {
            ssl_mac( &ssl->transform_in->md_ctx_dec,
                      ssl->transform_in->mac_dec,
                      ssl->in_msg, ssl->in_msglen,
                      ssl->in_ctr, ssl->in_msgtype );
        }
        else
#endif /* POLARSSL_SSL_PROTO_SSL3 */
#if defined(POLARSSL_SSL_PROTO_TLS1) || defined(POLARSSL_SSL_PROTO_TLS1_1) || \
        defined(POLARSSL_SSL_PROTO_TLS1_2)
        if( ssl->minor_ver > SSL_MINOR_VERSION_0 )
        {
            /*
             * Process MAC and always update for padlen afterwards to make
             * total time independent of padlen
             *
             * extra_run compensates MAC check for padlen
             *
             * Known timing attacks:
             *  - Lucky Thirteen (http://www.isg.rhul.ac.uk/tls/TLStiming.pdf)
             *
             * We use ( ( Lx + 8 ) / 64 ) to handle 'negative Lx' values
             * correctly. (We round down instead of up, so -56 is the correct
             * value for our calculations instead of -55)
             */
            size_t j, extra_run = 0;
            extra_run = ( 13 + ssl->in_msglen + padlen + 8 ) / 64 -
                        ( 13 + ssl->in_msglen          + 8 ) / 64;

            extra_run &= correct * 0xFF;

            md_hmac_update( &ssl->transform_in->md_ctx_dec, ssl->in_ctr, 8 );
            md_hmac_update( &ssl->transform_in->md_ctx_dec, ssl->in_hdr, 3 );
            md_hmac_update( &ssl->transform_in->md_ctx_dec, ssl->in_len, 2 );
            md_hmac_update( &ssl->transform_in->md_ctx_dec, ssl->in_msg,
                             ssl->in_msglen );
            md_hmac_finish( &ssl->transform_in->md_ctx_dec,
                             ssl->in_msg + ssl->in_msglen );
            for( j = 0; j < extra_run; j++ )
                md_process( &ssl->transform_in->md_ctx_dec, ssl->in_msg );

            md_hmac_reset( &ssl->transform_in->md_ctx_dec );
        }
        else
#endif /* POLARSSL_SSL_PROTO_TLS1 || POLARSSL_SSL_PROTO_TLS1_1 || \
              POLARSSL_SSL_PROTO_TLS1_2 */
        {
            SSL_DEBUG_MSG( 1, ( "should never happen" ) );
            return( POLARSSL_ERR_SSL_INTERNAL_ERROR );
        }

        SSL_DEBUG_BUF( 4, "message  mac", tmp, ssl->transform_in->maclen );
        SSL_DEBUG_BUF( 4, "computed mac", ssl->in_msg + ssl->in_msglen,
                       ssl->transform_in->maclen );

        if( safer_memcmp( tmp, ssl->in_msg + ssl->in_msglen,
                         ssl->transform_in->maclen ) != 0 )
        {
#if defined(POLARSSL_SSL_DEBUG_ALL)
            SSL_DEBUG_MSG( 1, ( "message mac does not match" ) );
#endif
            correct = 0;
        }
        auth_done++;

        /*
         * Finally check the correct flag
         */
        if( correct == 0 )
            return( POLARSSL_ERR_SSL_INVALID_MAC );
    }
#endif /* POLARSSL_SOME_MODES_USE_MAC */

    /* Make extra sure authentication was performed, exactly once */
    if( auth_done != 1 )
    {
        SSL_DEBUG_MSG( 1, ( "should never happen" ) );
        return( POLARSSL_ERR_SSL_INTERNAL_ERROR );
    }

    if( ssl->in_msglen == 0 )
    {
        ssl->nb_zero++;

        /*
         * Three or more empty messages may be a DoS attack
         * (excessive CPU consumption).
         */
        if( ssl->nb_zero > 3 )
        {
            SSL_DEBUG_MSG( 1, ( "received four consecutive empty "
                                "messages, possible DoS attack" ) );
            return( POLARSSL_ERR_SSL_INVALID_MAC );
        }
    }
    else
        ssl->nb_zero = 0;

#if defined(POLARSSL_SSL_PROTO_DTLS)
    if( ssl->transport == SSL_TRANSPORT_DATAGRAM )
    {
        ; /* in_ctr read from peer, not maintained internally */
    }
    else
#endif
    {
        for( i = 8; i > ssl_ep_len( ssl ); i-- )
            if( ++ssl->in_ctr[i - 1] != 0 )
                break;

        /* The loop goes to its end iff the counter is wrapping */
        if( i == ssl_ep_len( ssl ) )
        {
            SSL_DEBUG_MSG( 1, ( "incoming message counter would wrap" ) );
            return( POLARSSL_ERR_SSL_COUNTER_WRAPPING );
        }
    }

    SSL_DEBUG_MSG( 2, ( "<= decrypt buf" ) );

    return( 0 );
}

#undef MAC_NONE
#undef MAC_PLAINTEXT
#undef MAC_CIPHERTEXT

#if defined(POLARSSL_ZLIB_SUPPORT)
/*
 * Compression/decompression functions
 */
static int ssl_compress_buf( ssl_context *ssl )
{
    int ret;
    unsigned char *msg_post = ssl->out_msg;
    size_t len_pre = ssl->out_msglen;
    unsigned char *msg_pre = ssl->compress_buf;

    SSL_DEBUG_MSG( 2, ( "=> compress buf" ) );

    if( len_pre == 0 )
        return( 0 );

    memcpy( msg_pre, ssl->out_msg, len_pre );

    SSL_DEBUG_MSG( 3, ( "before compression: msglen = %d, ",
                   ssl->out_msglen ) );

    SSL_DEBUG_BUF( 4, "before compression: output payload",
                   ssl->out_msg, ssl->out_msglen );

    ssl->transform_out->ctx_deflate.next_in = msg_pre;
    ssl->transform_out->ctx_deflate.avail_in = len_pre;
    ssl->transform_out->ctx_deflate.next_out = msg_post;
    ssl->transform_out->ctx_deflate.avail_out = SSL_BUFFER_LEN;

    ret = deflate( &ssl->transform_out->ctx_deflate, Z_SYNC_FLUSH );
    if( ret != Z_OK )
    {
        SSL_DEBUG_MSG( 1, ( "failed to perform compression (%d)", ret ) );
        return( POLARSSL_ERR_SSL_COMPRESSION_FAILED );
    }

    ssl->out_msglen = SSL_BUFFER_LEN -
                      ssl->transform_out->ctx_deflate.avail_out;

    SSL_DEBUG_MSG( 3, ( "after compression: msglen = %d, ",
                   ssl->out_msglen ) );

    SSL_DEBUG_BUF( 4, "after compression: output payload",
                   ssl->out_msg, ssl->out_msglen );

    SSL_DEBUG_MSG( 2, ( "<= compress buf" ) );

    return( 0 );
}

static int ssl_decompress_buf( ssl_context *ssl )
{
    int ret;
    unsigned char *msg_post = ssl->in_msg;
    size_t len_pre = ssl->in_msglen;
    unsigned char *msg_pre = ssl->compress_buf;

    SSL_DEBUG_MSG( 2, ( "=> decompress buf" ) );

    if( len_pre == 0 )
        return( 0 );

    memcpy( msg_pre, ssl->in_msg, len_pre );

    SSL_DEBUG_MSG( 3, ( "before decompression: msglen = %d, ",
                   ssl->in_msglen ) );

    SSL_DEBUG_BUF( 4, "before decompression: input payload",
                   ssl->in_msg, ssl->in_msglen );

    ssl->transform_in->ctx_inflate.next_in = msg_pre;
    ssl->transform_in->ctx_inflate.avail_in = len_pre;
    ssl->transform_in->ctx_inflate.next_out = msg_post;
    ssl->transform_in->ctx_inflate.avail_out = SSL_MAX_CONTENT_LEN;

    ret = inflate( &ssl->transform_in->ctx_inflate, Z_SYNC_FLUSH );
    if( ret != Z_OK )
    {
        SSL_DEBUG_MSG( 1, ( "failed to perform decompression (%d)", ret ) );
        return( POLARSSL_ERR_SSL_COMPRESSION_FAILED );
    }

    ssl->in_msglen = SSL_MAX_CONTENT_LEN -
                     ssl->transform_in->ctx_inflate.avail_out;

    SSL_DEBUG_MSG( 3, ( "after decompression: msglen = %d, ",
                   ssl->in_msglen ) );

    SSL_DEBUG_BUF( 4, "after decompression: input payload",
                   ssl->in_msg, ssl->in_msglen );

    SSL_DEBUG_MSG( 2, ( "<= decompress buf" ) );

    return( 0 );
}
#endif /* POLARSSL_ZLIB_SUPPORT */

#if defined(POLARSSL_SSL_SRV_C)
static int ssl_write_hello_request( ssl_context *ssl );

#if defined(POLARSSL_SSL_PROTO_DTLS)
static int ssl_resend_hello_request( ssl_context *ssl )
{
    /* If renegotiation is not enforced, retransmit until we would reach max
     * timeout if we were using the usual handshake doubling scheme */
    if( ssl->renego_max_records < 0 )
    {
        uint32_t ratio = ssl->hs_timeout_max / ssl->hs_timeout_min + 1;
        unsigned char doublings = 1;

        while( ratio != 0 )
        {
            ++doublings;
            ratio >>= 1;
        }

        if( ++ssl->renego_records_seen > doublings )
        {
            SSL_DEBUG_MSG( 0, ( "no longer retransmitting hello request" ) );
            return( 0 );
        }
    }

    return( ssl_write_hello_request( ssl ) );
}
#endif
#endif

/*
 * Fill the input message buffer by appending data to it.
 * The amount of data already fetched is in ssl->in_left.
 *
 * If we return 0, is it guaranteed that (at least) nb_want bytes are
 * available (from this read and/or a previous one). Otherwise, an error code
 * is returned (possibly EOF or WANT_READ).
 *
 * With stream transport (TLS) on success ssl->in_left == nb_want, but
 * with datagram transport (DTLS) on success ssl->in_left >= nb_want,
 * since we always read a whole datagram at once.
 *
 * For DTLS, it is up to the caller to set ssl->next_record_offset when
 * they're done reading a record.
 */
int ssl_fetch_input( ssl_context *ssl, size_t nb_want )
{
    int ret;
    size_t len;

    SSL_DEBUG_MSG( 2, ( "=> fetch input" ) );

    if( ssl->f_recv == NULL && ssl->f_recv_timeout == NULL )
    {
        SSL_DEBUG_MSG( 1, ( "Bad usage of ssl_set_bio() "
                            "or ssl_set_bio_timeout()" ) );
        return( POLARSSL_ERR_SSL_BAD_INPUT_DATA );
    }

    if( nb_want > SSL_BUFFER_LEN - (size_t)( ssl->in_hdr - ssl->in_buf ) )
    {
        SSL_DEBUG_MSG( 1, ( "requesting more data than fits" ) );
        return( POLARSSL_ERR_SSL_BAD_INPUT_DATA );
    }

#if defined(POLARSSL_SSL_PROTO_DTLS)
    if( ssl->transport == SSL_TRANSPORT_DATAGRAM )
    {
        uint32_t timeout;

        /*
         * The point is, we need to always read a full datagram at once, so we
         * sometimes read more then requested, and handle the additional data.
         * It could be the rest of the current record (while fetching the
         * header) and/or some other records in the same datagram.
         */

        /*
         * Move to the next record in the already read datagram if applicable
         */
        if( ssl->next_record_offset != 0 )
        {
            if( ssl->in_left < ssl->next_record_offset )
            {
                SSL_DEBUG_MSG( 1, ( "should never happen" ) );
                return( POLARSSL_ERR_SSL_INTERNAL_ERROR );
            }

            ssl->in_left -= ssl->next_record_offset;

            if( ssl->in_left != 0 )
            {
                SSL_DEBUG_MSG( 2, ( "next record in same datagram, offset: %d",
                                    ssl->next_record_offset ) );
                memmove( ssl->in_hdr,
                         ssl->in_hdr + ssl->next_record_offset,
                         ssl->in_left );
            }

            ssl->next_record_offset = 0;
        }

        SSL_DEBUG_MSG( 2, ( "in_left: %d, nb_want: %d",
                       ssl->in_left, nb_want ) );

        /*
         * Done if we already have enough data.
         */
        if( nb_want <= ssl->in_left)
        {
            SSL_DEBUG_MSG( 2, ( "<= fetch input" ) );
            return( 0 );
        }

        /*
         * A record can't be split accross datagrams. If we need to read but
         * are not at the beginning of a new record, the caller did something
         * wrong.
         */
        if( ssl->in_left != 0 )
        {
            SSL_DEBUG_MSG( 1, ( "should never happen" ) );
            return( POLARSSL_ERR_SSL_INTERNAL_ERROR );
        }

        SSL_DEBUG_MSG( 3, ( "current timer: %u", ssl->time_limit ) );

        /*
         * Don't even try to read if time's out already.
         * This avoids by-passing the timer when repeatedly receiving messages
         * that will end up being dropped.
         */
        if( ssl_check_timer( ssl ) != 0 )
            ret = POLARSSL_ERR_NET_TIMEOUT;
        else
        {
            len = SSL_BUFFER_LEN - ( ssl->in_hdr - ssl->in_buf );

            if( ssl->state != SSL_HANDSHAKE_OVER )
                timeout = ssl->handshake->retransmit_timeout;
            else
                timeout = ssl->read_timeout;

            SSL_DEBUG_MSG( 3, ( "f_recv_timeout: %u ms", timeout ) );

            if( ssl->f_recv_timeout != NULL && timeout != 0 )
                ret = ssl->f_recv_timeout( ssl->p_bio, ssl->in_hdr, len,
                                                                    timeout );
            else
                ret = ssl->f_recv( ssl->p_bio, ssl->in_hdr, len );

            SSL_DEBUG_RET( 2, "ssl->f_recv(_timeout)", ret );

            if( ret == 0 )
                return( POLARSSL_ERR_SSL_CONN_EOF );
        }

        if( ret == POLARSSL_ERR_NET_TIMEOUT )
        {
            SSL_DEBUG_MSG( 2, ( "timeout" ) );
            ssl_set_timer( ssl, 0 );

            if( ssl->state != SSL_HANDSHAKE_OVER )
            {
                if( ssl_double_retransmit_timeout( ssl ) != 0 )
                {
                    SSL_DEBUG_MSG( 1, ( "handshake timeout" ) );
                    return( POLARSSL_ERR_NET_TIMEOUT );
                }

                if( ( ret = ssl_resend( ssl ) ) != 0 )
                {
                    SSL_DEBUG_RET( 1, "ssl_resend", ret );
                    return( ret );
                }

                return( POLARSSL_ERR_NET_WANT_READ );
            }
#if defined(POLARSSL_SSL_SRV_C)
            else if( ssl->endpoint == SSL_IS_SERVER &&
                     ssl->renegotiation == SSL_RENEGOTIATION_PENDING )
            {
                if( ( ret = ssl_resend_hello_request( ssl ) ) != 0 )
                {
                    SSL_DEBUG_RET( 1, "ssl_resend_hello_request", ret );
                    return( ret );
                }

                return( POLARSSL_ERR_NET_WANT_READ );
            }
#endif /* POLARSSL_SSL_SRV_C */
        }

        if( ret < 0 )
            return( ret );

        ssl->in_left = ret;
    }
    else
#endif
    {
        SSL_DEBUG_MSG( 2, ( "in_left: %d, nb_want: %d",
                       ssl->in_left, nb_want ) );

        while( ssl->in_left < nb_want )
        {
            len = nb_want - ssl->in_left;
            ret = ssl->f_recv( ssl->p_bio, ssl->in_hdr + ssl->in_left, len );

            SSL_DEBUG_MSG( 2, ( "in_left: %d, nb_want: %d",
                           ssl->in_left, nb_want ) );
            SSL_DEBUG_RET( 2, "ssl->f_recv", ret );

            if( ret == 0 )
                return( POLARSSL_ERR_SSL_CONN_EOF );

            if( ret < 0 )
                return( ret );

            ssl->in_left += ret;
        }
    }

    SSL_DEBUG_MSG( 2, ( "<= fetch input" ) );

    return( 0 );
}

/*
 * Flush any data not yet written
 */
int ssl_flush_output( ssl_context *ssl )
{
    int ret;
    unsigned char *buf, i;

    SSL_DEBUG_MSG( 2, ( "=> flush output" ) );

    if( ssl->f_send == NULL )
    {
        SSL_DEBUG_MSG( 1, ( "Bad usage of ssl_set_bio() "
                            "or ssl_set_bio_timeout()" ) );
        return( POLARSSL_ERR_SSL_BAD_INPUT_DATA );
    }

    /* Avoid incrementing counter if data is flushed */
    if( ssl->out_left == 0 )
    {
        SSL_DEBUG_MSG( 2, ( "<= flush output" ) );
        return( 0 );
    }

    while( ssl->out_left > 0 )
    {
        SSL_DEBUG_MSG( 2, ( "message length: %d, out_left: %d",
                       ssl_hdr_len( ssl ) + ssl->out_msglen, ssl->out_left ) );

        buf = ssl->out_hdr + ssl_hdr_len( ssl ) +
              ssl->out_msglen - ssl->out_left;
        ret = ssl->f_send( ssl->p_bio, buf, ssl->out_left );

        SSL_DEBUG_RET( 2, "ssl->f_send", ret );

        if( ret <= 0 )
            return( ret );

        ssl->out_left -= ret;
    }

    for( i = 8; i > ssl_ep_len( ssl ); i-- )
        if( ++ssl->out_ctr[i - 1] != 0 )
            break;

    /* The loop goes to its end iff the counter is wrapping */
    if( i == ssl_ep_len( ssl ) )
    {
        SSL_DEBUG_MSG( 1, ( "outgoing message counter would wrap" ) );
        return( POLARSSL_ERR_SSL_COUNTER_WRAPPING );
    }

    SSL_DEBUG_MSG( 2, ( "<= flush output" ) );

    return( 0 );
}

/*
 * Functions to handle the DTLS retransmission state machine
 */
#if defined(POLARSSL_SSL_PROTO_DTLS)
/*
 * Append current handshake message to current outgoing flight
 */
static int ssl_flight_append( ssl_context *ssl )
{
    ssl_flight_item *msg;

    /* Allocate space for current message */
    if( ( msg = polarssl_malloc( sizeof(  ssl_flight_item ) ) ) == NULL )
    {
        SSL_DEBUG_MSG( 1, ( "malloc %d bytes failed",
                            sizeof( ssl_flight_item ) ) );
        return( POLARSSL_ERR_SSL_MALLOC_FAILED );
    }

    if( ( msg->p = polarssl_malloc( ssl->out_msglen ) ) == NULL )
    {
        SSL_DEBUG_MSG( 1, ( "malloc %d bytes failed", ssl->out_msglen ) );
        polarssl_free( msg );
        return( POLARSSL_ERR_SSL_MALLOC_FAILED );
    }

    /* Copy current handshake message with headers */
    memcpy( msg->p, ssl->out_msg, ssl->out_msglen );
    msg->len = ssl->out_msglen;
    msg->type = ssl->out_msgtype;
    msg->next = NULL;

    /* Append to the current flight */
    if( ssl->handshake->flight == NULL )
        ssl->handshake->flight = msg;
    else
    {
        ssl_flight_item *cur = ssl->handshake->flight;
        while( cur->next != NULL )
            cur = cur->next;
        cur->next = msg;
    }

    return( 0 );
}

/*
 * Free the current flight of handshake messages
 */
static void ssl_flight_free( ssl_flight_item *flight )
{
    ssl_flight_item *cur = flight;
    ssl_flight_item *next;

    while( cur != NULL )
    {
        next = cur->next;

        polarssl_free( cur->p );
        polarssl_free( cur );

        cur = next;
    }
}

#if defined(POLARSSL_SSL_DTLS_ANTI_REPLAY)
static void ssl_dtls_replay_reset( ssl_context *ssl );
#endif

/*
 * Swap transform_out and out_ctr with the alternative ones
 */
static void ssl_swap_epochs( ssl_context *ssl )
{
    ssl_transform *tmp_transform;
    unsigned char tmp_out_ctr[8];

    if( ssl->transform_out == ssl->handshake->alt_transform_out )
    {
        SSL_DEBUG_MSG( 3, ( "skip swap epochs" ) );
        return;
    }

    SSL_DEBUG_MSG( 3, ( "swap epochs" ) );

    /* Swap transforms */
    tmp_transform                     = ssl->transform_out;
    ssl->transform_out                = ssl->handshake->alt_transform_out;
    ssl->handshake->alt_transform_out = tmp_transform;

    /* Swap epoch + sequence_number */
    memcpy( tmp_out_ctr,                 ssl->out_ctr,                8 );
    memcpy( ssl->out_ctr,                ssl->handshake->alt_out_ctr, 8 );
    memcpy( ssl->handshake->alt_out_ctr, tmp_out_ctr,                 8 );

    /* Adjust to the newly activated transform */
    if( ssl->transform_out != NULL &&
        ssl->minor_ver >= SSL_MINOR_VERSION_2 )
    {
        ssl->out_msg = ssl->out_iv + ssl->transform_out->ivlen -
                                     ssl->transform_out->fixed_ivlen;
    }
    else
        ssl->out_msg = ssl->out_iv;

#if defined(POLARSSL_SSL_HW_RECORD_ACCEL)
    if( ssl_hw_record_activate != NULL )
    {
        if( ( ret = ssl_hw_record_activate( ssl, SSL_CHANNEL_OUTBOUND ) ) != 0 )
        {
            SSL_DEBUG_RET( 1, "ssl_hw_record_activate", ret );
            return( POLARSSL_ERR_SSL_HW_ACCEL_FAILED );
        }
    }
#endif
}

/*
 * Retransmit the current flight of messages.
 *
 * Need to remember the current message in case flush_output returns
 * WANT_WRITE, causing us to exit this function and come back later.
 * This function must be called until state is no longer SENDING.
 */
int ssl_resend( ssl_context *ssl )
{
    SSL_DEBUG_MSG( 2, ( "=> ssl_resend" ) );

    if( ssl->handshake->retransmit_state != SSL_RETRANS_SENDING )
    {
        SSL_DEBUG_MSG( 2, ( "initialise resending" ) );

        ssl->handshake->cur_msg = ssl->handshake->flight;
        ssl_swap_epochs( ssl );

        ssl->handshake->retransmit_state = SSL_RETRANS_SENDING;
    }

    while( ssl->handshake->cur_msg != NULL )
    {
        int ret;
        ssl_flight_item *cur = ssl->handshake->cur_msg;

        /* Swap epochs before sending Finished: we can't do it after
         * sending ChangeCipherSpec, in case write returns WANT_READ.
         * Must be done before copying, may change out_msg pointer */
        if( cur->type == SSL_MSG_HANDSHAKE &&
            cur->p[0] == SSL_HS_FINISHED )
        {
            ssl_swap_epochs( ssl );
        }

        memcpy( ssl->out_msg, cur->p, cur->len );
        ssl->out_msglen = cur->len;
        ssl->out_msgtype = cur->type;

        ssl->handshake->cur_msg = cur->next;

        SSL_DEBUG_BUF( 3, "resent handshake message header", ssl->out_msg, 12 );

        if( ( ret = ssl_write_record( ssl ) ) != 0 )
        {
            SSL_DEBUG_RET( 1, "ssl_write_record", ret );
            return( ret );
        }
    }

    if( ssl->state == SSL_HANDSHAKE_OVER )
        ssl->handshake->retransmit_state = SSL_RETRANS_FINISHED;
    else
    {
        ssl->handshake->retransmit_state = SSL_RETRANS_WAITING;
        ssl_set_timer( ssl, ssl->handshake->retransmit_timeout );
    }

    SSL_DEBUG_MSG( 2, ( "<= ssl_resend" ) );

    return( 0 );
}

/*
 * To be called when the last message of an incoming flight is received.
 */
void ssl_recv_flight_completed( ssl_context *ssl )
{
    /* We won't need to resend that one any more */
    ssl_flight_free( ssl->handshake->flight );
    ssl->handshake->flight = NULL;
    ssl->handshake->cur_msg = NULL;

    /* The next incoming flight will start with this msg_seq */
    ssl->handshake->in_flight_start_seq = ssl->handshake->in_msg_seq;

    /* Cancel timer */
    ssl_set_timer( ssl, 0 );

    if( ssl->in_msgtype == SSL_MSG_HANDSHAKE &&
        ssl->in_msg[0] == SSL_HS_FINISHED )
    {
        ssl->handshake->retransmit_state = SSL_RETRANS_FINISHED;
    }
    else
        ssl->handshake->retransmit_state = SSL_RETRANS_PREPARING;
}

/*
 * To be called when the last message of an outgoing flight is send.
 */
void ssl_send_flight_completed( ssl_context *ssl )
{
    ssl_reset_retransmit_timeout( ssl );
    ssl_set_timer( ssl, ssl->handshake->retransmit_timeout );

    if( ssl->in_msgtype == SSL_MSG_HANDSHAKE &&
        ssl->in_msg[0] == SSL_HS_FINISHED )
    {
        ssl->handshake->retransmit_state = SSL_RETRANS_FINISHED;
    }
    else
        ssl->handshake->retransmit_state = SSL_RETRANS_WAITING;
}
#endif /* POLARSSL_SSL_PROTO_DTLS */

/*
 * Record layer functions
 */

/*
 * Write current record.
 * Uses ssl->out_msgtype, ssl->out_msglen and bytes at ssl->out_msg.
 */
int ssl_write_record( ssl_context *ssl )
{
    int ret, done = 0;
    size_t len = ssl->out_msglen;

    SSL_DEBUG_MSG( 2, ( "=> write record" ) );

#if defined(POLARSSL_SSL_PROTO_DTLS)
    if( ssl->transport == SSL_TRANSPORT_DATAGRAM &&
        ssl->handshake != NULL &&
        ssl->handshake->retransmit_state == SSL_RETRANS_SENDING )
    {
        ; /* Skip special handshake treatment when resending */
    }
    else
#endif
    if( ssl->out_msgtype == SSL_MSG_HANDSHAKE )
    {
        ssl->out_msg[1] = (unsigned char)( ( len - 4 ) >> 16 );
        ssl->out_msg[2] = (unsigned char)( ( len - 4 ) >>  8 );
        ssl->out_msg[3] = (unsigned char)( ( len - 4 )       );

        /*
         * DTLS has additional fields in the Handshake layer,
         * between the length field and the actual payload:
         *      uint16 message_seq;
         *      uint24 fragment_offset;
         *      uint24 fragment_length;
         */
#if defined(POLARSSL_SSL_PROTO_DTLS)
        if( ssl->transport == SSL_TRANSPORT_DATAGRAM )
        {
            /* Make room for the additional DTLS fields */
            memmove( ssl->out_msg + 12, ssl->out_msg + 4, len - 4 );
            ssl->out_msglen += 8;
            len += 8;

            /* Write message_seq and update it, except for HelloRequest */
            if( ssl->out_msg[0] != SSL_HS_HELLO_REQUEST )
            {
                ssl->out_msg[4] = ( ssl->handshake->out_msg_seq >> 8 ) & 0xFF;
                ssl->out_msg[5] = ( ssl->handshake->out_msg_seq      ) & 0xFF;
                ++( ssl->handshake->out_msg_seq );
            }
            else
            {
                ssl->out_msg[4] = 0;
                ssl->out_msg[5] = 0;
            }

            /* We don't fragment, so frag_offset = 0 and frag_len = len */
            memset( ssl->out_msg + 6, 0x00, 3 );
            memcpy( ssl->out_msg + 9, ssl->out_msg + 1, 3 );
        }
#endif /* POLARSSL_SSL_PROTO_DTLS */

        if( ssl->out_msg[0] != SSL_HS_HELLO_REQUEST )
            ssl->handshake->update_checksum( ssl, ssl->out_msg, len );
    }

    /* Save handshake and CCS messages for resending */
#if defined(POLARSSL_SSL_PROTO_DTLS)
    if( ssl->transport == SSL_TRANSPORT_DATAGRAM &&
        ssl->handshake != NULL &&
        ssl->handshake->retransmit_state != SSL_RETRANS_SENDING &&
        ( ssl->out_msgtype == SSL_MSG_CHANGE_CIPHER_SPEC ||
          ssl->out_msgtype == SSL_MSG_HANDSHAKE ) )
    {
        if( ( ret = ssl_flight_append( ssl ) ) != 0 )
        {
            SSL_DEBUG_RET( 1, "ssl_flight_append", ret );
            return( ret );
        }
    }
#endif

#if defined(POLARSSL_ZLIB_SUPPORT)
    if( ssl->transform_out != NULL &&
        ssl->session_out->compression == SSL_COMPRESS_DEFLATE )
    {
        if( ( ret = ssl_compress_buf( ssl ) ) != 0 )
        {
            SSL_DEBUG_RET( 1, "ssl_compress_buf", ret );
            return( ret );
        }

        len = ssl->out_msglen;
    }
#endif /*POLARSSL_ZLIB_SUPPORT */

#if defined(POLARSSL_SSL_HW_RECORD_ACCEL)
    if( ssl_hw_record_write != NULL )
    {
        SSL_DEBUG_MSG( 2, ( "going for ssl_hw_record_write()" ) );

        ret = ssl_hw_record_write( ssl );
        if( ret != 0 && ret != POLARSSL_ERR_SSL_HW_ACCEL_FALLTHROUGH )
        {
            SSL_DEBUG_RET( 1, "ssl_hw_record_write", ret );
            return( POLARSSL_ERR_SSL_HW_ACCEL_FAILED );
        }

        if( ret == 0 )
            done = 1;
    }
#endif /* POLARSSL_SSL_HW_RECORD_ACCEL */
    if( !done )
    {
        ssl->out_hdr[0] = (unsigned char) ssl->out_msgtype;
        ssl_write_version( ssl->major_ver, ssl->minor_ver,
                           ssl->transport, ssl->out_hdr + 1 );

        ssl->out_len[0] = (unsigned char)( len >> 8 );
        ssl->out_len[1] = (unsigned char)( len      );

        if( ssl->transform_out != NULL )
        {
            if( ( ret = ssl_encrypt_buf( ssl ) ) != 0 )
            {
                SSL_DEBUG_RET( 1, "ssl_encrypt_buf", ret );
                return( ret );
            }

            len = ssl->out_msglen;
            ssl->out_len[0] = (unsigned char)( len >> 8 );
            ssl->out_len[1] = (unsigned char)( len      );
        }

        ssl->out_left = ssl_hdr_len( ssl ) + ssl->out_msglen;

        SSL_DEBUG_MSG( 3, ( "output record: msgtype = %d, "
                            "version = [%d:%d], msglen = %d",
                       ssl->out_hdr[0], ssl->out_hdr[1], ssl->out_hdr[2],
                     ( ssl->out_len[0] << 8 ) | ssl->out_len[1] ) );

        SSL_DEBUG_BUF( 4, "output record sent to network",
                       ssl->out_hdr, ssl_hdr_len( ssl ) + ssl->out_msglen );
    }

    if( ( ret = ssl_flush_output( ssl ) ) != 0 )
    {
        SSL_DEBUG_RET( 1, "ssl_flush_output", ret );
        return( ret );
    }

    SSL_DEBUG_MSG( 2, ( "<= write record" ) );

    return( 0 );
}

#if defined(POLARSSL_SSL_PROTO_DTLS)
/*
 * Mark bits in bitmask (used for DTLS HS reassembly)
 */
static void ssl_bitmask_set( unsigned char *mask, size_t offset, size_t len )
{
    unsigned int start_bits, end_bits;

    start_bits = 8 - ( offset % 8 );
    if( start_bits != 8 )
    {
        size_t first_byte_idx = offset / 8;

        /* Special case */
        if( len <= start_bits )
        {
            for( ; len != 0; len-- )
                mask[first_byte_idx] |= 1 << ( start_bits - len );

            /* Avoid potential issues with offset or len becoming invalid */
            return;
        }

        offset += start_bits; /* Now offset % 8 == 0 */
        len -= start_bits;

        for( ; start_bits != 0; start_bits-- )
            mask[first_byte_idx] |= 1 << ( start_bits - 1 );
    }

    end_bits = len % 8;
    if( end_bits != 0 )
    {
        size_t last_byte_idx = ( offset + len ) / 8;

        len -= end_bits; /* Now len % 8 == 0 */

        for( ; end_bits != 0; end_bits-- )
            mask[last_byte_idx] |= 1 << ( 8 - end_bits );
    }

    memset( mask + offset / 8, 0xFF, len / 8 );
}

/*
 * Check that bitmask is full
 */
static int ssl_bitmask_check( unsigned char *mask, size_t len )
{
    size_t i;

    for( i = 0; i < len / 8; i++ )
        if( mask[i] != 0xFF )
            return( -1 );

    for( i = 0; i < len % 8; i++ )
        if( ( mask[len / 8] & ( 1 << ( 7 - i ) ) ) == 0 )
            return( -1 );

    return( 0 );
}

/*
 * Reassemble fragmented DTLS handshake messages.
 *
 * Use a temporary buffer for reassembly, divided in two parts:
 * - the first holds the reassembled message (including handshake header),
 * - the second holds a bitmask indicating which parts of the message
 *   (excluding headers) have been received so far.
 */
static int ssl_reassemble_dtls_handshake( ssl_context *ssl )
{
    unsigned char *msg, *bitmask;
    size_t frag_len, frag_off;
    size_t msg_len = ssl->in_hslen - 12; /* Without headers */

    if( ssl->handshake == NULL )
    {
        SSL_DEBUG_MSG( 1, ( "not supported outside handshake (for now)" ) );
        return( POLARSSL_ERR_SSL_FEATURE_UNAVAILABLE );
    }

    /*
     * For first fragment, check size and allocate buffer
     */
    if( ssl->handshake->hs_msg == NULL )
    {
        size_t alloc_len;

        SSL_DEBUG_MSG( 2, ( "initialize reassembly, total length = %d",
                            msg_len ) );

        if( ssl->in_hslen > SSL_MAX_CONTENT_LEN )
        {
            SSL_DEBUG_MSG( 1, ( "handshake message too large" ) );
            return( POLARSSL_ERR_SSL_FEATURE_UNAVAILABLE );
        }

        /* The bitmask needs one bit per byte of message excluding header */
        alloc_len = 12 + msg_len + msg_len / 8 + ( msg_len % 8 != 0 );

        ssl->handshake->hs_msg = polarssl_malloc( alloc_len );
        if( ssl->handshake->hs_msg == NULL )
        {
            SSL_DEBUG_MSG( 1, ( "malloc failed (%d bytes)", alloc_len ) );
            return( POLARSSL_ERR_SSL_MALLOC_FAILED );
        }

        memset( ssl->handshake->hs_msg, 0, alloc_len );

        /* Prepare final header: copy msg_type, length and message_seq,
         * then add standardised fragment_offset and fragment_length */
        memcpy( ssl->handshake->hs_msg, ssl->in_msg, 6 );
        memset( ssl->handshake->hs_msg + 6, 0, 3 );
        memcpy( ssl->handshake->hs_msg + 9,
                ssl->handshake->hs_msg + 1, 3 );
    }
    else
    {
        /* Make sure msg_type and length are consistent */
        if( memcmp( ssl->handshake->hs_msg, ssl->in_msg, 4 ) != 0 )
        {
            SSL_DEBUG_MSG( 1, ( "fragment header mismatch" ) );
            return( POLARSSL_ERR_SSL_INVALID_RECORD );
        }
    }

    msg = ssl->handshake->hs_msg + 12;
    bitmask = msg + msg_len;

    /*
     * Check and copy current fragment
     */
    frag_off = ( ssl->in_msg[6]  << 16 ) |
               ( ssl->in_msg[7]  << 8  ) |
                 ssl->in_msg[8];
    frag_len = ( ssl->in_msg[9]  << 16 ) |
               ( ssl->in_msg[10] << 8  ) |
                 ssl->in_msg[11];

    if( frag_off + frag_len > msg_len )
    {
        SSL_DEBUG_MSG( 1, ( "invalid fragment offset/len: %d + %d > %d",
                          frag_off, frag_len, msg_len ) );
        return( POLARSSL_ERR_SSL_INVALID_RECORD );
    }

    if( frag_len + 12 > ssl->in_msglen )
    {
        SSL_DEBUG_MSG( 1, ( "invalid fragment length: %d + 12 > %d",
                          frag_len, ssl->in_msglen ) );
        return( POLARSSL_ERR_SSL_INVALID_RECORD );
    }

    SSL_DEBUG_MSG( 2, ( "adding fragment, offset = %d, length = %d",
                        frag_off, frag_len ) );

    memcpy( msg + frag_off, ssl->in_msg + 12, frag_len );
    ssl_bitmask_set( bitmask, frag_off, frag_len );

    /*
     * Do we have the complete message by now?
     * If yes, finalize it, else ask to read the next record.
     */
    if( ssl_bitmask_check( bitmask, msg_len ) != 0 )
    {
        SSL_DEBUG_MSG( 2, ( "message is not complete yet" ) );
        return( POLARSSL_ERR_NET_WANT_READ );
    }

    SSL_DEBUG_MSG( 2, ( "handshake message completed" ) );

    if( frag_len + 12 < ssl->in_msglen )
    {
        /*
         * We'got more handshake messages in the same record.
         * This case is not handled now because no know implementation does
         * that and it's hard to test, so we prefer to fail cleanly for now.
         */
        SSL_DEBUG_MSG( 1, ( "last fragment not alone in its record" ) );
        return( POLARSSL_ERR_SSL_FEATURE_UNAVAILABLE );
    }

    if( ssl->in_left > ssl->next_record_offset )
    {
        /*
         * We've got more data in the buffer after the current record,
         * that we don't want to overwrite. Move it before writing the
         * reassembled message, and adjust in_left and next_record_offset.
         */
        unsigned char *cur_remain = ssl->in_hdr + ssl->next_record_offset;
        unsigned char *new_remain = ssl->in_msg + ssl->in_hslen;
        size_t remain_len = ssl->in_left - ssl->next_record_offset;

        /* First compute and check new lengths */
        ssl->next_record_offset = new_remain - ssl->in_hdr;
        ssl->in_left = ssl->next_record_offset + remain_len;

        if( ssl->in_left > SSL_BUFFER_LEN -
                           (size_t)( ssl->in_hdr - ssl->in_buf ) )
        {
            SSL_DEBUG_MSG( 1, ( "reassembled message too large for buffer" ) );
            return( POLARSSL_ERR_SSL_BUFFER_TOO_SMALL );
        }

        memmove( new_remain, cur_remain, remain_len );
    }

    memcpy( ssl->in_msg, ssl->handshake->hs_msg, ssl->in_hslen );

    polarssl_free( ssl->handshake->hs_msg );
    ssl->handshake->hs_msg = NULL;

    SSL_DEBUG_BUF( 3, "reassembled handshake message",
                   ssl->in_msg, ssl->in_hslen );

    return( 0 );
}
#endif /* POLARSSL_SSL_PROTO_DTLS */

static int ssl_prepare_handshake_record( ssl_context *ssl )
{
    if( ssl->in_msglen < ssl_hs_hdr_len( ssl ) )
    {
        SSL_DEBUG_MSG( 1, ( "handshake message too short: %d",
                            ssl->in_msglen ) );
        return( POLARSSL_ERR_SSL_INVALID_RECORD );
    }

    ssl->in_hslen = ssl_hs_hdr_len( ssl ) + (
                    ( ssl->in_msg[1] << 16 ) |
                    ( ssl->in_msg[2] << 8  ) |
                      ssl->in_msg[3] );

    SSL_DEBUG_MSG( 3, ( "handshake message: msglen ="
                        " %d, type = %d, hslen = %d",
                        ssl->in_msglen, ssl->in_msg[0], ssl->in_hslen ) );

#if defined(POLARSSL_SSL_PROTO_DTLS)
    if( ssl->transport == SSL_TRANSPORT_DATAGRAM )
    {
        int ret;
        unsigned int recv_msg_seq = ( ssl->in_msg[4] << 8 ) | ssl->in_msg[5];

        /* ssl->handshake is NULL when receiving ClientHello for renego */
        if( ssl->handshake != NULL &&
            recv_msg_seq != ssl->handshake->in_msg_seq )
        {
            /* Retransmit only on last message from previous flight, to avoid
             * too many retransmissions.
             * Besides, No sane server ever retransmits HelloVerifyRequest */
            if( recv_msg_seq == ssl->handshake->in_flight_start_seq - 1 &&
                ssl->in_msg[0] != SSL_HS_HELLO_VERIFY_REQUEST )
            {
                SSL_DEBUG_MSG( 2, ( "received message from last flight, "
                                    "message_seq = %d, start_of_flight = %d",
                                    recv_msg_seq,
                                    ssl->handshake->in_flight_start_seq ) );

                if( ( ret = ssl_resend( ssl ) ) != 0 )
                {
                    SSL_DEBUG_RET( 1, "ssl_resend", ret );
                    return( ret );
                }
            }
            else
            {
                SSL_DEBUG_MSG( 2, ( "dropping out-of-sequence message: "
                                    "message_seq = %d, expected = %d",
                                    recv_msg_seq,
                                    ssl->handshake->in_msg_seq ) );
            }

            return( POLARSSL_ERR_NET_WANT_READ );
        }
        /* Wait until message completion to increment in_msg_seq */

        /* Reassemble if current message is fragmented or reassembly is
         * already in progress */
        if( ssl->in_msglen < ssl->in_hslen ||
            memcmp( ssl->in_msg + 6, "\0\0\0",        3 ) != 0 ||
            memcmp( ssl->in_msg + 9, ssl->in_msg + 1, 3 ) != 0 ||
            ( ssl->handshake != NULL && ssl->handshake->hs_msg != NULL ) )
        {
            SSL_DEBUG_MSG( 2, ( "found fragmented DTLS handshake message" ) );

            if( ( ret = ssl_reassemble_dtls_handshake( ssl ) ) != 0 )
            {
                SSL_DEBUG_RET( 1, "ssl_reassemble_dtls_handshake", ret );
                return( ret );
            }
        }
    }
    else
#endif /* POLARSSL_SSL_PROTO_DTLS */
    /* With TLS we don't handle fragmentation (for now) */
    if( ssl->in_msglen < ssl->in_hslen )
    {
        SSL_DEBUG_MSG( 1, ( "TLS handshake fragmentation not supported" ) );
        return( POLARSSL_ERR_SSL_FEATURE_UNAVAILABLE );
    }

    if( ssl->state != SSL_HANDSHAKE_OVER )
        ssl->handshake->update_checksum( ssl, ssl->in_msg, ssl->in_hslen );

    /* Handshake message is complete, increment counter */
#if defined(POLARSSL_SSL_PROTO_DTLS)
    if( ssl->transport == SSL_TRANSPORT_DATAGRAM &&
        ssl->handshake != NULL )
    {
        ssl->handshake->in_msg_seq++;
    }
#endif

    return( 0 );
}

/*
 * DTLS anti-replay: RFC 6347 4.1.2.6
 *
 * in_window is a field of bits numbered from 0 (lsb) to 63 (msb).
 * Bit n is set iff record number in_window_top - n has been seen.
 *
 * Usually, in_window_top is the last record number seen and the lsb of
 * in_window is set. The only exception is the initial state (record number 0
 * not seen yet).
 */
#if defined(POLARSSL_SSL_DTLS_ANTI_REPLAY)
static void ssl_dtls_replay_reset( ssl_context *ssl )
{
    ssl->in_window_top = 0;
    ssl->in_window = 0;
}

static inline uint64_t ssl_load_six_bytes( unsigned char *buf )
{
    return( ( (uint64_t) buf[0] << 40 ) |
            ( (uint64_t) buf[1] << 32 ) |
            ( (uint64_t) buf[2] << 24 ) |
            ( (uint64_t) buf[3] << 16 ) |
            ( (uint64_t) buf[4] <<  8 ) |
            ( (uint64_t) buf[5]       ) );
}

/*
 * Return 0 if sequence number is acceptable, -1 otherwise
 */
int ssl_dtls_replay_check( ssl_context *ssl )
{
    uint64_t rec_seqnum = ssl_load_six_bytes( ssl->in_ctr + 2 );
    uint64_t bit;

    if( ssl->anti_replay == SSL_ANTI_REPLAY_DISABLED )
        return( 0 );

    if( rec_seqnum > ssl->in_window_top )
        return( 0 );

    bit = ssl->in_window_top - rec_seqnum;

    if( bit >= 64 )
        return( -1 );

    if( ( ssl->in_window & ( (uint64_t) 1 << bit ) ) != 0 )
        return( -1 );

    return( 0 );
}

/*
 * Update replay window on new validated record
 */
void ssl_dtls_replay_update( ssl_context *ssl )
{
    uint64_t rec_seqnum = ssl_load_six_bytes( ssl->in_ctr + 2 );

    if( ssl->anti_replay == SSL_ANTI_REPLAY_DISABLED )
        return;

    if( rec_seqnum > ssl->in_window_top )
    {
        /* Update window_top and the contents of the window */
        uint64_t shift = rec_seqnum - ssl->in_window_top;

        if( shift >= 64 )
            ssl->in_window = 1;
        else
        {
            ssl->in_window <<= shift;
            ssl->in_window |= 1;
        }

        ssl->in_window_top = rec_seqnum;
    }
    else
    {
        /* Mark that number as seen in the current window */
        uint64_t bit = ssl->in_window_top - rec_seqnum;

        if( bit < 64 ) /* Always true, but be extra sure */
            ssl->in_window |= (uint64_t) 1 << bit;
    }
}
#endif /* POLARSSL_SSL_DTLS_ANTI_REPLAY */

/*
 * ContentType type;
 * ProtocolVersion version;
 * uint16 epoch;            // DTLS only
 * uint48 sequence_number;  // DTLS only
 * uint16 length;
 */
static int ssl_parse_record_header( ssl_context *ssl )
{
    int ret;
    int major_ver, minor_ver;

    SSL_DEBUG_BUF( 4, "input record header", ssl->in_hdr, ssl_hdr_len( ssl ) );

    ssl->in_msgtype =  ssl->in_hdr[0];
    ssl->in_msglen = ( ssl->in_len[0] << 8 ) | ssl->in_len[1];
    ssl_read_version( &major_ver, &minor_ver, ssl->transport, ssl->in_hdr + 1 );

    SSL_DEBUG_MSG( 3, ( "input record: msgtype = %d, "
                        "version = [%d:%d], msglen = %d",
                        ssl->in_msgtype,
                        major_ver, minor_ver, ssl->in_msglen ) );

    /* Check record type */
    if( ssl->in_msgtype != SSL_MSG_HANDSHAKE &&
        ssl->in_msgtype != SSL_MSG_ALERT &&
        ssl->in_msgtype != SSL_MSG_CHANGE_CIPHER_SPEC &&
        ssl->in_msgtype != SSL_MSG_APPLICATION_DATA )
    {
        SSL_DEBUG_MSG( 1, ( "unknown record type" ) );

        if( ( ret = ssl_send_alert_message( ssl,
                        SSL_ALERT_LEVEL_FATAL,
                        SSL_ALERT_MSG_UNEXPECTED_MESSAGE ) ) != 0 )
        {
            return( ret );
        }

        return( POLARSSL_ERR_SSL_INVALID_RECORD );
    }

#if defined(POLARSSL_SSL_PROTO_DTLS)
    if( ssl->transport == SSL_TRANSPORT_DATAGRAM )
    {
        /* Drop unexpected ChangeCipherSpec messages */
        if( ssl->in_msgtype == SSL_MSG_CHANGE_CIPHER_SPEC &&
            ssl->state != SSL_CLIENT_CHANGE_CIPHER_SPEC &&
            ssl->state != SSL_SERVER_CHANGE_CIPHER_SPEC )
        {
            SSL_DEBUG_MSG( 1, ( "dropping unexpected ChangeCipherSpec" ) );
            return( POLARSSL_ERR_SSL_INVALID_RECORD );
        }

        /* Drop unexpected ApplicationData records,
         * except at the beginning of renegotiations */
        if( ssl->in_msgtype == SSL_MSG_APPLICATION_DATA &&
            ssl->state != SSL_HANDSHAKE_OVER &&
            ! ( ssl->renegotiation == SSL_RENEGOTIATION &&
                ssl->state == SSL_SERVER_HELLO ) )
        {
            SSL_DEBUG_MSG( 1, ( "dropping unexpected ApplicationData" ) );
            return( POLARSSL_ERR_SSL_INVALID_RECORD );
        }
    }
#endif

    /* Check version */
    if( major_ver != ssl->major_ver )
    {
        SSL_DEBUG_MSG( 1, ( "major version mismatch" ) );
        return( POLARSSL_ERR_SSL_INVALID_RECORD );
    }

    if( minor_ver > ssl->max_minor_ver )
    {
        SSL_DEBUG_MSG( 1, ( "minor version mismatch" ) );
        return( POLARSSL_ERR_SSL_INVALID_RECORD );
    }

    /* Check epoch (and sequence number) with DTLS */
#if defined(POLARSSL_SSL_PROTO_DTLS)
    if( ssl->transport == SSL_TRANSPORT_DATAGRAM )
    {
        unsigned int rec_epoch = ( ssl->in_ctr[0] << 8 ) | ssl->in_ctr[1];

        if( rec_epoch != ssl->in_epoch )
        {
            SSL_DEBUG_MSG( 1, ( "record from another epoch: "
                                "expected %d, received %d",
                                 ssl->in_epoch, rec_epoch ) );
            return( POLARSSL_ERR_SSL_INVALID_RECORD );
        }

#if defined(POLARSSL_SSL_DTLS_ANTI_REPLAY)
        if( ssl_dtls_replay_check( ssl ) != 0 )
        {
            SSL_DEBUG_MSG( 1, ( "replayed record" ) );
            return( POLARSSL_ERR_SSL_INVALID_RECORD );
        }
#endif
    }
#endif /* POLARSSL_SSL_PROTO_DTLS */

    /* Check length against the size of our buffer */
    if( ssl->in_msglen > SSL_BUFFER_LEN
                         - (size_t)( ssl->in_msg - ssl->in_buf ) )
    {
        SSL_DEBUG_MSG( 1, ( "bad message length" ) );
        return( POLARSSL_ERR_SSL_INVALID_RECORD );
    }

    /* Check length against bounds of the current transform and version */
    if( ssl->transform_in == NULL )
    {
        if( ssl->in_msglen < 1 ||
            ssl->in_msglen > SSL_MAX_CONTENT_LEN )
        {
            SSL_DEBUG_MSG( 1, ( "bad message length" ) );
            return( POLARSSL_ERR_SSL_INVALID_RECORD );
        }
    }
    else
    {
        if( ssl->in_msglen < ssl->transform_in->minlen )
        {
            SSL_DEBUG_MSG( 1, ( "bad message length" ) );
            return( POLARSSL_ERR_SSL_INVALID_RECORD );
        }

#if defined(POLARSSL_SSL_PROTO_SSL3)
        if( ssl->minor_ver == SSL_MINOR_VERSION_0 &&
            ssl->in_msglen > ssl->transform_in->minlen + SSL_MAX_CONTENT_LEN )
        {
            SSL_DEBUG_MSG( 1, ( "bad message length" ) );
            return( POLARSSL_ERR_SSL_INVALID_RECORD );
        }
#endif
#if defined(POLARSSL_SSL_PROTO_TLS1) || defined(POLARSSL_SSL_PROTO_TLS1_1) || \
    defined(POLARSSL_SSL_PROTO_TLS1_2)
        /*
         * TLS encrypted messages can have up to 256 bytes of padding
         */
        if( ssl->minor_ver >= SSL_MINOR_VERSION_1 &&
            ssl->in_msglen > ssl->transform_in->minlen +
                             SSL_MAX_CONTENT_LEN + 256 )
        {
            SSL_DEBUG_MSG( 1, ( "bad message length" ) );
            return( POLARSSL_ERR_SSL_INVALID_RECORD );
        }
#endif
    }

    return( 0 );
}

/*
 * If applicable, decrypt (and decompress) record content
 */
static int ssl_prepare_record_content( ssl_context *ssl )
{
    int ret, done = 0;

    SSL_DEBUG_BUF( 4, "input record from network",
                   ssl->in_hdr, ssl_hdr_len( ssl ) + ssl->in_msglen );

#if defined(POLARSSL_SSL_HW_RECORD_ACCEL)
    if( ssl_hw_record_read != NULL )
    {
        SSL_DEBUG_MSG( 2, ( "going for ssl_hw_record_read()" ) );

        ret = ssl_hw_record_read( ssl );
        if( ret != 0 && ret != POLARSSL_ERR_SSL_HW_ACCEL_FALLTHROUGH )
        {
            SSL_DEBUG_RET( 1, "ssl_hw_record_read", ret );
            return( POLARSSL_ERR_SSL_HW_ACCEL_FAILED );
        }

        if( ret == 0 )
            done = 1;
    }
#endif /* POLARSSL_SSL_HW_RECORD_ACCEL */
    if( !done && ssl->transform_in != NULL )
    {
        if( ( ret = ssl_decrypt_buf( ssl ) ) != 0 )
        {
            SSL_DEBUG_RET( 1, "ssl_decrypt_buf", ret );
            return( ret );
        }

        SSL_DEBUG_BUF( 4, "input payload after decrypt",
                       ssl->in_msg, ssl->in_msglen );

        if( ssl->in_msglen > SSL_MAX_CONTENT_LEN )
        {
            SSL_DEBUG_MSG( 1, ( "bad message length" ) );
            return( POLARSSL_ERR_SSL_INVALID_RECORD );
        }
    }

#if defined(POLARSSL_ZLIB_SUPPORT)
    if( ssl->transform_in != NULL &&
        ssl->session_in->compression == SSL_COMPRESS_DEFLATE )
    {
        if( ( ret = ssl_decompress_buf( ssl ) ) != 0 )
        {
            SSL_DEBUG_RET( 1, "ssl_decompress_buf", ret );
            return( ret );
        }

        // TODO: what's the purpose of these lines? is in_len used?
        ssl->in_len[0] = (unsigned char)( ssl->in_msglen >> 8 );
        ssl->in_len[1] = (unsigned char)( ssl->in_msglen      );
    }
#endif /* POLARSSL_ZLIB_SUPPORT */

#if defined(POLARSSL_SSL_DTLS_ANTI_REPLAY)
    if( ssl->transport == SSL_TRANSPORT_DATAGRAM )
    {
        ssl_dtls_replay_update( ssl );
    }
#endif

    return( 0 );
}

static void ssl_handshake_wrapup_free_hs_transform( ssl_context *ssl );

/*
 * Read a record.
 *
 * For DTLS, silently ignore invalid records (RFC 4.1.2.7.)
 * and continue reading until a valid record is found.
 */
int ssl_read_record( ssl_context *ssl )
{
    int ret;

    SSL_DEBUG_MSG( 2, ( "=> read record" ) );

    if( ssl->in_hslen != 0 && ssl->in_hslen < ssl->in_msglen )
    {
        /*
         * Get next Handshake message in the current record
         */
        ssl->in_msglen -= ssl->in_hslen;

        memmove( ssl->in_msg, ssl->in_msg + ssl->in_hslen,
                 ssl->in_msglen );

        SSL_DEBUG_BUF( 4, "remaining content in record",
                           ssl->in_msg, ssl->in_msglen );

        if( ( ret = ssl_prepare_handshake_record( ssl ) ) != 0 )
            return( ret );

        return( 0 );
    }

    ssl->in_hslen = 0;

    /*
     * Read the record header and parse it
     */
#if defined(POLARSSL_SSL_PROTO_DTLS)
read_record_header:
#endif
    if( ( ret = ssl_fetch_input( ssl, ssl_hdr_len( ssl ) ) ) != 0 )
    {
        SSL_DEBUG_RET( 1, "ssl_fetch_input", ret );
        return( ret );
    }

    if( ( ret = ssl_parse_record_header( ssl ) ) != 0 )
    {
#if defined(POLARSSL_SSL_PROTO_DTLS)
        if( ssl->transport == SSL_TRANSPORT_DATAGRAM )
        {
            /* Ignore bad record and get next one; drop the whole datagram
             * since current header cannot be trusted to find the next record
             * in current datagram */
            ssl->next_record_offset = 0;
            ssl->in_left = 0;

            SSL_DEBUG_MSG( 1, ( "discarding invalid record (header)" ) );
            goto read_record_header;
        }
#endif
        return( ret );
    }

    /*
     * Read and optionally decrypt the message contents
     */
    if( ( ret = ssl_fetch_input( ssl,
                                 ssl_hdr_len( ssl ) + ssl->in_msglen ) ) != 0 )
    {
        SSL_DEBUG_RET( 1, "ssl_fetch_input", ret );
        return( ret );
    }

    /* Done reading this record, get ready for the next one */
#if defined(POLARSSL_SSL_PROTO_DTLS)
    if( ssl->transport == SSL_TRANSPORT_DATAGRAM )
        ssl->next_record_offset = ssl->in_msglen + ssl_hdr_len( ssl );
    else
#endif
        ssl->in_left = 0;

    if( ( ret = ssl_prepare_record_content( ssl ) ) != 0 )
    {
#if defined(POLARSSL_SSL_PROTO_DTLS)
        if( ssl->transport == SSL_TRANSPORT_DATAGRAM )
        {
            /* Silently discard invalid records */
            if( ret == POLARSSL_ERR_SSL_INVALID_RECORD ||
                ret == POLARSSL_ERR_SSL_INVALID_MAC )
            {
#if defined(POLARSSL_SSL_DTLS_BADMAC_LIMIT)
                if( ssl->badmac_limit != 0 &&
                    ++ssl->badmac_seen >= ssl->badmac_limit )
                {
                    SSL_DEBUG_MSG( 1, ( "too many records with bad MAC" ) );
                    return( POLARSSL_ERR_SSL_INVALID_MAC );
                }
#endif

                SSL_DEBUG_MSG( 1, ( "discarding invalid record (mac)" ) );
                goto read_record_header;
            }

            return( ret );
        }
        else
#endif
        {
            /* Error out (and send alert) on invalid records */
#if defined(POLARSSL_SSL_ALERT_MESSAGES)
            if( ret == POLARSSL_ERR_SSL_INVALID_MAC )
            {
                ssl_send_alert_message( ssl,
                        SSL_ALERT_LEVEL_FATAL,
                        SSL_ALERT_MSG_BAD_RECORD_MAC );
            }
#endif
            return( ret );
        }
    }

    /*
     * When we sent the last flight of the handshake, we MUST respond to a
     * retransmit of the peer's previous flight with a retransmit. (In
     * practice, only the Finished message will make it, other messages
     * including CCS use the old transform so they're dropped as invalid.)
     *
     * If the record we received is not a handshake message, however, it
     * means the peer received our last flight so we can clean up
     * handshake info.
     *
     * This check needs to be done before prepare_handshake() due to an edge
     * case: if the client immediately requests renegotiation, this
     * finishes the current handshake first, avoiding the new ClientHello
     * being mistaken for an ancient message in the current handshake.
     */
#if defined(POLARSSL_SSL_PROTO_DTLS)
    if( ssl->transport == SSL_TRANSPORT_DATAGRAM &&
        ssl->handshake != NULL &&
        ssl->state == SSL_HANDSHAKE_OVER )
    {
        if( ssl->in_msgtype == SSL_MSG_HANDSHAKE &&
                ssl->in_msg[0] == SSL_HS_FINISHED )
        {
            SSL_DEBUG_MSG( 2, ( "received retransmit of last flight" ) );

            if( ( ret = ssl_resend( ssl ) ) != 0 )
            {
                SSL_DEBUG_RET( 1, "ssl_resend", ret );
                return( ret );
            }

            return( POLARSSL_ERR_NET_WANT_READ );
        }
        else
        {
            ssl_handshake_wrapup_free_hs_transform( ssl );
        }
    }
#endif

    /*
     * Handle particular types of records
     */
    if( ssl->in_msgtype == SSL_MSG_HANDSHAKE )
    {
        if( ( ret = ssl_prepare_handshake_record( ssl ) ) != 0 )
            return( ret );
    }

    if( ssl->in_msgtype == SSL_MSG_ALERT )
    {
        SSL_DEBUG_MSG( 2, ( "got an alert message, type: [%d:%d]",
                       ssl->in_msg[0], ssl->in_msg[1] ) );

        /*
         * Ignore non-fatal alerts, except close_notify
         */
        if( ssl->in_msg[0] == SSL_ALERT_LEVEL_FATAL )
        {
            SSL_DEBUG_MSG( 1, ( "is a fatal alert message (msg %d)",
                           ssl->in_msg[1] ) );
            return( POLARSSL_ERR_SSL_FATAL_ALERT_MESSAGE );
        }

        if( ssl->in_msg[0] == SSL_ALERT_LEVEL_WARNING &&
            ssl->in_msg[1] == SSL_ALERT_MSG_CLOSE_NOTIFY )
        {
            SSL_DEBUG_MSG( 2, ( "is a close notify message" ) );
            return( POLARSSL_ERR_SSL_PEER_CLOSE_NOTIFY );
        }
    }

    SSL_DEBUG_MSG( 2, ( "<= read record" ) );

    return( 0 );
}

int ssl_send_fatal_handshake_failure( ssl_context *ssl )
{
    int ret;

    if( ( ret = ssl_send_alert_message( ssl,
                    SSL_ALERT_LEVEL_FATAL,
                    SSL_ALERT_MSG_HANDSHAKE_FAILURE ) ) != 0 )
    {
        return( ret );
    }

    return( 0 );
}

int ssl_send_alert_message( ssl_context *ssl,
                            unsigned char level,
                            unsigned char message )
{
    int ret;

    SSL_DEBUG_MSG( 2, ( "=> send alert message" ) );

    ssl->out_msgtype = SSL_MSG_ALERT;
    ssl->out_msglen = 2;
    ssl->out_msg[0] = level;
    ssl->out_msg[1] = message;

    if( ( ret = ssl_write_record( ssl ) ) != 0 )
    {
        SSL_DEBUG_RET( 1, "ssl_write_record", ret );
        return( ret );
    }

    SSL_DEBUG_MSG( 2, ( "<= send alert message" ) );

    return( 0 );
}

/*
 * Handshake functions
 */
#if !defined(POLARSSL_KEY_EXCHANGE_RSA_ENABLED)         && \
    !defined(POLARSSL_KEY_EXCHANGE_RSA_PSK_ENABLED)     && \
    !defined(POLARSSL_KEY_EXCHANGE_DHE_RSA_ENABLED)     && \
    !defined(POLARSSL_KEY_EXCHANGE_ECDHE_RSA_ENABLED)   && \
    !defined(POLARSSL_KEY_EXCHANGE_ECDHE_ECDSA_ENABLED) && \
    !defined(POLARSSL_KEY_EXCHANGE_ECDH_RSA_ENABLED)    && \
    !defined(POLARSSL_KEY_EXCHANGE_ECDH_ECDSA_ENABLED)
int ssl_write_certificate( ssl_context *ssl )
{
    const ssl_ciphersuite_t *ciphersuite_info = ssl->transform_negotiate->ciphersuite_info;

    SSL_DEBUG_MSG( 2, ( "=> write certificate" ) );

    if( ciphersuite_info->key_exchange == POLARSSL_KEY_EXCHANGE_PSK ||
        ciphersuite_info->key_exchange == POLARSSL_KEY_EXCHANGE_DHE_PSK ||
        ciphersuite_info->key_exchange == POLARSSL_KEY_EXCHANGE_ECDHE_PSK )
    {
        SSL_DEBUG_MSG( 2, ( "<= skip write certificate" ) );
        ssl->state++;
        return( 0 );
    }

    SSL_DEBUG_MSG( 1, ( "should never happen" ) );
    return( POLARSSL_ERR_SSL_INTERNAL_ERROR );
}

int ssl_parse_certificate( ssl_context *ssl )
{
    const ssl_ciphersuite_t *ciphersuite_info = ssl->transform_negotiate->ciphersuite_info;

    SSL_DEBUG_MSG( 2, ( "=> parse certificate" ) );

    if( ciphersuite_info->key_exchange == POLARSSL_KEY_EXCHANGE_PSK ||
        ciphersuite_info->key_exchange == POLARSSL_KEY_EXCHANGE_DHE_PSK ||
        ciphersuite_info->key_exchange == POLARSSL_KEY_EXCHANGE_ECDHE_PSK )
    {
        SSL_DEBUG_MSG( 2, ( "<= skip parse certificate" ) );
        ssl->state++;
        return( 0 );
    }

    SSL_DEBUG_MSG( 1, ( "should never happen" ) );
    return( POLARSSL_ERR_SSL_INTERNAL_ERROR );
}
#else
int ssl_write_certificate( ssl_context *ssl )
{
    int ret = POLARSSL_ERR_SSL_FEATURE_UNAVAILABLE;
    size_t i, n;
    const x509_crt *crt;
    const ssl_ciphersuite_t *ciphersuite_info = ssl->transform_negotiate->ciphersuite_info;

    SSL_DEBUG_MSG( 2, ( "=> write certificate" ) );

    if( ciphersuite_info->key_exchange == POLARSSL_KEY_EXCHANGE_PSK ||
        ciphersuite_info->key_exchange == POLARSSL_KEY_EXCHANGE_DHE_PSK ||
        ciphersuite_info->key_exchange == POLARSSL_KEY_EXCHANGE_ECDHE_PSK )
    {
        SSL_DEBUG_MSG( 2, ( "<= skip write certificate" ) );
        ssl->state++;
        return( 0 );
    }

#if defined(POLARSSL_SSL_CLI_C)
    if( ssl->endpoint == SSL_IS_CLIENT )
    {
        if( ssl->client_auth == 0 )
        {
            SSL_DEBUG_MSG( 2, ( "<= skip write certificate" ) );
            ssl->state++;
            return( 0 );
        }

#if defined(POLARSSL_SSL_PROTO_SSL3)
        /*
         * If using SSLv3 and got no cert, send an Alert message
         * (otherwise an empty Certificate message will be sent).
         */
        if( ssl_own_cert( ssl )  == NULL &&
            ssl->minor_ver == SSL_MINOR_VERSION_0 )
        {
            ssl->out_msglen  = 2;
            ssl->out_msgtype = SSL_MSG_ALERT;
            ssl->out_msg[0]  = SSL_ALERT_LEVEL_WARNING;
            ssl->out_msg[1]  = SSL_ALERT_MSG_NO_CERT;

            SSL_DEBUG_MSG( 2, ( "got no certificate to send" ) );
            goto write_msg;
        }
#endif /* POLARSSL_SSL_PROTO_SSL3 */
    }
#endif /* POLARSSL_SSL_CLI_C */
#if defined(POLARSSL_SSL_SRV_C)
    if( ssl->endpoint == SSL_IS_SERVER )
    {
        if( ssl_own_cert( ssl ) == NULL )
        {
            SSL_DEBUG_MSG( 1, ( "got no certificate to send" ) );
            return( POLARSSL_ERR_SSL_CERTIFICATE_REQUIRED );
        }
    }
#endif

    SSL_DEBUG_CRT( 3, "own certificate", ssl_own_cert( ssl ) );

    /*
     *     0  .  0    handshake type
     *     1  .  3    handshake length
     *     4  .  6    length of all certs
     *     7  .  9    length of cert. 1
     *    10  . n-1   peer certificate
     *     n  . n+2   length of cert. 2
     *    n+3 . ...   upper level cert, etc.
     */
    i = 7;
    crt = ssl_own_cert( ssl );

    while( crt != NULL )
    {
        n = crt->raw.len;
        if( n > SSL_MAX_CONTENT_LEN - 3 - i )
        {
            SSL_DEBUG_MSG( 1, ( "certificate too large, %d > %d",
                           i + 3 + n, SSL_MAX_CONTENT_LEN ) );
            return( POLARSSL_ERR_SSL_CERTIFICATE_TOO_LARGE );
        }

        ssl->out_msg[i    ] = (unsigned char)( n >> 16 );
        ssl->out_msg[i + 1] = (unsigned char)( n >>  8 );
        ssl->out_msg[i + 2] = (unsigned char)( n       );

        i += 3; memcpy( ssl->out_msg + i, crt->raw.p, n );
        i += n; crt = crt->next;
    }

    ssl->out_msg[4]  = (unsigned char)( ( i - 7 ) >> 16 );
    ssl->out_msg[5]  = (unsigned char)( ( i - 7 ) >>  8 );
    ssl->out_msg[6]  = (unsigned char)( ( i - 7 )       );

    ssl->out_msglen  = i;
    ssl->out_msgtype = SSL_MSG_HANDSHAKE;
    ssl->out_msg[0]  = SSL_HS_CERTIFICATE;

#if defined(POLARSSL_SSL_PROTO_SSL3)
write_msg:
#endif

    ssl->state++;

    if( ( ret = ssl_write_record( ssl ) ) != 0 )
    {
        SSL_DEBUG_RET( 1, "ssl_write_record", ret );
        return( ret );
    }

    SSL_DEBUG_MSG( 2, ( "<= write certificate" ) );

    return( ret );
}

int ssl_parse_certificate( ssl_context *ssl )
{
    int ret = POLARSSL_ERR_SSL_FEATURE_UNAVAILABLE;
    size_t i, n;
    const ssl_ciphersuite_t *ciphersuite_info = ssl->transform_negotiate->ciphersuite_info;

    SSL_DEBUG_MSG( 2, ( "=> parse certificate" ) );

    if( ciphersuite_info->key_exchange == POLARSSL_KEY_EXCHANGE_PSK ||
        ciphersuite_info->key_exchange == POLARSSL_KEY_EXCHANGE_DHE_PSK ||
        ciphersuite_info->key_exchange == POLARSSL_KEY_EXCHANGE_ECDHE_PSK )
    {
        SSL_DEBUG_MSG( 2, ( "<= skip parse certificate" ) );
        ssl->state++;
        return( 0 );
    }

#if defined(POLARSSL_SSL_SRV_C)
    if( ssl->endpoint == SSL_IS_SERVER &&
        ( ssl->authmode == SSL_VERIFY_NONE ||
          ciphersuite_info->key_exchange == POLARSSL_KEY_EXCHANGE_RSA_PSK ) )
    {
        ssl->session_negotiate->verify_result = BADCERT_SKIP_VERIFY;
        SSL_DEBUG_MSG( 2, ( "<= skip parse certificate" ) );
        ssl->state++;
        return( 0 );
    }
#endif

    if( ( ret = ssl_read_record( ssl ) ) != 0 )
    {
        SSL_DEBUG_RET( 1, "ssl_read_record", ret );
        return( ret );
    }

    ssl->state++;

#if defined(POLARSSL_SSL_SRV_C)
#if defined(POLARSSL_SSL_PROTO_SSL3)
    /*
     * Check if the client sent an empty certificate
     */
    if( ssl->endpoint  == SSL_IS_SERVER &&
        ssl->minor_ver == SSL_MINOR_VERSION_0 )
    {
        if( ssl->in_msglen  == 2                        &&
            ssl->in_msgtype == SSL_MSG_ALERT            &&
            ssl->in_msg[0]  == SSL_ALERT_LEVEL_WARNING  &&
            ssl->in_msg[1]  == SSL_ALERT_MSG_NO_CERT )
        {
            SSL_DEBUG_MSG( 1, ( "SSLv3 client has no certificate" ) );

            ssl->session_negotiate->verify_result = BADCERT_MISSING;
            if( ssl->authmode == SSL_VERIFY_OPTIONAL )
                return( 0 );
            else
                return( POLARSSL_ERR_SSL_NO_CLIENT_CERTIFICATE );
        }
    }
#endif /* POLARSSL_SSL_PROTO_SSL3 */

#if defined(POLARSSL_SSL_PROTO_TLS1) || defined(POLARSSL_SSL_PROTO_TLS1_1) || \
    defined(POLARSSL_SSL_PROTO_TLS1_2)
    if( ssl->endpoint  == SSL_IS_SERVER &&
        ssl->minor_ver != SSL_MINOR_VERSION_0 )
    {
        if( ssl->in_hslen   == 3 + ssl_hs_hdr_len( ssl ) &&
            ssl->in_msgtype == SSL_MSG_HANDSHAKE    &&
            ssl->in_msg[0]  == SSL_HS_CERTIFICATE   &&
            memcmp( ssl->in_msg + ssl_hs_hdr_len( ssl ), "\0\0\0", 3 ) == 0 )
        {
            SSL_DEBUG_MSG( 1, ( "TLSv1 client has no certificate" ) );

            ssl->session_negotiate->verify_result = BADCERT_MISSING;
            if( ssl->authmode == SSL_VERIFY_REQUIRED )
                return( POLARSSL_ERR_SSL_NO_CLIENT_CERTIFICATE );
            else
                return( 0 );
        }
    }
#endif /* POLARSSL_SSL_PROTO_TLS1 || POLARSSL_SSL_PROTO_TLS1_1 || \
          POLARSSL_SSL_PROTO_TLS1_2 */
#endif /* POLARSSL_SSL_SRV_C */

    if( ssl->in_msgtype != SSL_MSG_HANDSHAKE )
    {
        SSL_DEBUG_MSG( 1, ( "bad certificate message" ) );
        return( POLARSSL_ERR_SSL_UNEXPECTED_MESSAGE );
    }

    if( ssl->in_msg[0] != SSL_HS_CERTIFICATE ||
        ssl->in_hslen < ssl_hs_hdr_len( ssl ) + 3 + 3 )
    {
        SSL_DEBUG_MSG( 1, ( "bad certificate message" ) );
        return( POLARSSL_ERR_SSL_BAD_HS_CERTIFICATE );
    }

    i = ssl_hs_hdr_len( ssl );

    /*
     * Same message structure as in ssl_write_certificate()
     */
    n = ( ssl->in_msg[i+1] << 8 ) | ssl->in_msg[i+2];

    if( ssl->in_msg[i] != 0 ||
        ssl->in_hslen != n + 3 + ssl_hs_hdr_len( ssl ) )
    {
        SSL_DEBUG_MSG( 1, ( "bad certificate message" ) );
        return( POLARSSL_ERR_SSL_BAD_HS_CERTIFICATE );
    }

    /* In case we tried to reuse a session but it failed */
    if( ssl->session_negotiate->peer_cert != NULL )
    {
        x509_crt_free( ssl->session_negotiate->peer_cert );
        polarssl_free( ssl->session_negotiate->peer_cert );
    }

    if( ( ssl->session_negotiate->peer_cert = (x509_crt *) polarssl_malloc(
                    sizeof( x509_crt ) ) ) == NULL )
    {
        SSL_DEBUG_MSG( 1, ( "malloc(%d bytes) failed",
                       sizeof( x509_crt ) ) );
        return( POLARSSL_ERR_SSL_MALLOC_FAILED );
    }

    x509_crt_init( ssl->session_negotiate->peer_cert );

    i += 3;

    while( i < ssl->in_hslen )
    {
        if( ssl->in_msg[i] != 0 )
        {
            SSL_DEBUG_MSG( 1, ( "bad certificate message" ) );
            return( POLARSSL_ERR_SSL_BAD_HS_CERTIFICATE );
        }

        n = ( (unsigned int) ssl->in_msg[i + 1] << 8 )
            | (unsigned int) ssl->in_msg[i + 2];
        i += 3;

        if( n < 128 || i + n > ssl->in_hslen )
        {
            SSL_DEBUG_MSG( 1, ( "bad certificate message" ) );
            return( POLARSSL_ERR_SSL_BAD_HS_CERTIFICATE );
        }

        ret = x509_crt_parse_der( ssl->session_negotiate->peer_cert,
                                  ssl->in_msg + i, n );
        if( ret != 0 )
        {
            SSL_DEBUG_RET( 1, " x509_crt_parse_der", ret );
            return( ret );
        }

        i += n;
    }

    SSL_DEBUG_CRT( 3, "peer certificate", ssl->session_negotiate->peer_cert );

    /*
     * On client, make sure the server cert doesn't change during renego to
     * avoid "triple handshake" attack: https://secure-resumption.com/
     */
#if defined(POLARSSL_SSL_RENEGOTIATION) && defined(POLARSSL_SSL_CLI_C)
    if( ssl->endpoint == SSL_IS_CLIENT &&
        ssl->renegotiation == SSL_RENEGOTIATION )
    {
        if( ssl->session->peer_cert == NULL )
        {
            SSL_DEBUG_MSG( 1, ( "new server cert during renegotiation" ) );
            return( POLARSSL_ERR_SSL_BAD_HS_CERTIFICATE );
        }

        if( ssl->session->peer_cert->raw.len !=
            ssl->session_negotiate->peer_cert->raw.len ||
            memcmp( ssl->session->peer_cert->raw.p,
                    ssl->session_negotiate->peer_cert->raw.p,
                    ssl->session->peer_cert->raw.len ) != 0 )
        {
            SSL_DEBUG_MSG( 1, ( "server cert changed during renegotiation" ) );
            return( POLARSSL_ERR_SSL_BAD_HS_CERTIFICATE );
        }
    }
#endif /* POLARSSL_SSL_RENEGOTIATION && POLARSSL_SSL_CLI_C */

    if( ssl->authmode != SSL_VERIFY_NONE )
    {
        if( ssl->ca_chain == NULL )
        {
            SSL_DEBUG_MSG( 1, ( "got no CA chain" ) );
            return( POLARSSL_ERR_SSL_CA_CHAIN_REQUIRED );
        }

        /*
         * Main check: verify certificate
         */
        ret = x509_crt_verify( ssl->session_negotiate->peer_cert,
                               ssl->ca_chain, ssl->ca_crl, ssl->peer_cn,
                              &ssl->session_negotiate->verify_result,
                               ssl->f_vrfy, ssl->p_vrfy );

        if( ret != 0 )
        {
            SSL_DEBUG_RET( 1, "x509_verify_cert", ret );
        }

        /*
         * Secondary checks: always done, but change 'ret' only if it was 0
         */

#if defined(POLARSSL_SSL_SET_CURVES)
        {
            pk_context *pk = &ssl->session_negotiate->peer_cert->pk;

            /* If certificate uses an EC key, make sure the curve is OK */
            if( pk_can_do( pk, POLARSSL_PK_ECKEY ) &&
                ! ssl_curve_is_acceptable( ssl, pk_ec( *pk )->grp.id ) )
            {
                SSL_DEBUG_MSG( 1, ( "bad certificate (EC key curve)" ) );
                if( ret == 0 )
                    ret = POLARSSL_ERR_SSL_BAD_HS_CERTIFICATE;
            }
        }
#endif /* POLARSSL_SSL_SET_CURVES */

        if( ssl_check_cert_usage( ssl->session_negotiate->peer_cert,
                                  ciphersuite_info,
                                  ! ssl->endpoint ) != 0 )
        {
            SSL_DEBUG_MSG( 1, ( "bad certificate (usage extensions)" ) );
            if( ret == 0 )
                ret = POLARSSL_ERR_SSL_BAD_HS_CERTIFICATE;
        }

        if( ssl->authmode != SSL_VERIFY_REQUIRED )
            ret = 0;
    }

    SSL_DEBUG_MSG( 2, ( "<= parse certificate" ) );

    return( ret );
}
#endif /* !POLARSSL_KEY_EXCHANGE_RSA_ENABLED
          !POLARSSL_KEY_EXCHANGE_RSA_PSK_ENABLED
          !POLARSSL_KEY_EXCHANGE_DHE_RSA_ENABLED
          !POLARSSL_KEY_EXCHANGE_ECDHE_RSA_ENABLED
          !POLARSSL_KEY_EXCHANGE_ECDHE_ECDSA_ENABLED
          !POLARSSL_KEY_EXCHANGE_ECDH_RSA_ENABLED
          !POLARSSL_KEY_EXCHANGE_ECDH_ECDSA_ENABLED */

int ssl_write_change_cipher_spec( ssl_context *ssl )
{
    int ret;

    SSL_DEBUG_MSG( 2, ( "=> write change cipher spec" ) );

    ssl->out_msgtype = SSL_MSG_CHANGE_CIPHER_SPEC;
    ssl->out_msglen  = 1;
    ssl->out_msg[0]  = 1;

    ssl->state++;

    if( ( ret = ssl_write_record( ssl ) ) != 0 )
    {
        SSL_DEBUG_RET( 1, "ssl_write_record", ret );
        return( ret );
    }

    SSL_DEBUG_MSG( 2, ( "<= write change cipher spec" ) );

    return( 0 );
}

int ssl_parse_change_cipher_spec( ssl_context *ssl )
{
    int ret;

    SSL_DEBUG_MSG( 2, ( "=> parse change cipher spec" ) );

    if( ( ret = ssl_read_record( ssl ) ) != 0 )
    {
        SSL_DEBUG_RET( 1, "ssl_read_record", ret );
        return( ret );
    }

    if( ssl->in_msgtype != SSL_MSG_CHANGE_CIPHER_SPEC )
    {
        SSL_DEBUG_MSG( 1, ( "bad change cipher spec message" ) );
        return( POLARSSL_ERR_SSL_UNEXPECTED_MESSAGE );
    }

    if( ssl->in_msglen != 1 || ssl->in_msg[0] != 1 )
    {
        SSL_DEBUG_MSG( 1, ( "bad change cipher spec message" ) );
        return( POLARSSL_ERR_SSL_BAD_HS_CHANGE_CIPHER_SPEC );
    }

    /*
     * Switch to our negotiated transform and session parameters for inbound
     * data.
     */
    SSL_DEBUG_MSG( 3, ( "switching to new transform spec for inbound data" ) );
    ssl->transform_in = ssl->transform_negotiate;
    ssl->session_in = ssl->session_negotiate;

#if defined(POLARSSL_SSL_PROTO_DTLS)
    if( ssl->transport == SSL_TRANSPORT_DATAGRAM )
    {
#if defined(POLARSSL_SSL_DTLS_ANTI_REPLAY)
        ssl_dtls_replay_reset( ssl );
#endif

        /* Increment epoch */
        if( ++ssl->in_epoch == 0 )
        {
            SSL_DEBUG_MSG( 1, ( "DTLS epoch would wrap" ) );
            return( POLARSSL_ERR_SSL_COUNTER_WRAPPING );
        }
    }
    else
#endif /* POLARSSL_SSL_PROTO_DTLS */
    memset( ssl->in_ctr, 0, 8 );

    /*
     * Set the in_msg pointer to the correct location based on IV length
     */
    if( ssl->minor_ver >= SSL_MINOR_VERSION_2 )
    {
        ssl->in_msg = ssl->in_iv + ssl->transform_negotiate->ivlen -
                      ssl->transform_negotiate->fixed_ivlen;
    }
    else
        ssl->in_msg = ssl->in_iv;

#if defined(POLARSSL_SSL_HW_RECORD_ACCEL)
    if( ssl_hw_record_activate != NULL )
    {
        if( ( ret = ssl_hw_record_activate( ssl, SSL_CHANNEL_INBOUND ) ) != 0 )
        {
            SSL_DEBUG_RET( 1, "ssl_hw_record_activate", ret );
            return( POLARSSL_ERR_SSL_HW_ACCEL_FAILED );
        }
    }
#endif

    ssl->state++;

    SSL_DEBUG_MSG( 2, ( "<= parse change cipher spec" ) );

    return( 0 );
}

void ssl_optimize_checksum( ssl_context *ssl,
                            const ssl_ciphersuite_t *ciphersuite_info )
{
    ((void) ciphersuite_info);

#if defined(POLARSSL_SSL_PROTO_SSL3) || defined(POLARSSL_SSL_PROTO_TLS1) || \
    defined(POLARSSL_SSL_PROTO_TLS1_1)
    if( ssl->minor_ver < SSL_MINOR_VERSION_3 )
        ssl->handshake->update_checksum = ssl_update_checksum_md5sha1;
    else
#endif
#if defined(POLARSSL_SSL_PROTO_TLS1_2)
#if defined(POLARSSL_SHA512_C)
    if( ciphersuite_info->mac == POLARSSL_MD_SHA384 )
        ssl->handshake->update_checksum = ssl_update_checksum_sha384;
    else
#endif
#if defined(POLARSSL_SHA256_C)
    if( ciphersuite_info->mac != POLARSSL_MD_SHA384 )
        ssl->handshake->update_checksum = ssl_update_checksum_sha256;
    else
#endif
#endif /* POLARSSL_SSL_PROTO_TLS1_2 */
    {
        SSL_DEBUG_MSG( 1, ( "should never happen" ) );
        return;
    }
}

void ssl_reset_checksum( ssl_context *ssl )
{
#if defined(POLARSSL_SSL_PROTO_SSL3) || defined(POLARSSL_SSL_PROTO_TLS1) || \
    defined(POLARSSL_SSL_PROTO_TLS1_1)
     md5_starts( &ssl->handshake->fin_md5  );
    sha1_starts( &ssl->handshake->fin_sha1 );
#endif
#if defined(POLARSSL_SSL_PROTO_TLS1_2)
#if defined(POLARSSL_SHA256_C)
    sha256_starts( &ssl->handshake->fin_sha256, 0 );
#endif
#if defined(POLARSSL_SHA512_C)
    sha512_starts( &ssl->handshake->fin_sha512, 1 );
#endif
#endif /* POLARSSL_SSL_PROTO_TLS1_2 */
}

static void ssl_update_checksum_start( ssl_context *ssl,
                                       const unsigned char *buf, size_t len )
{
#if defined(POLARSSL_SSL_PROTO_SSL3) || defined(POLARSSL_SSL_PROTO_TLS1) || \
    defined(POLARSSL_SSL_PROTO_TLS1_1)
     md5_update( &ssl->handshake->fin_md5 , buf, len );
    sha1_update( &ssl->handshake->fin_sha1, buf, len );
#endif
#if defined(POLARSSL_SSL_PROTO_TLS1_2)
#if defined(POLARSSL_SHA256_C)
    sha256_update( &ssl->handshake->fin_sha256, buf, len );
#endif
#if defined(POLARSSL_SHA512_C)
    sha512_update( &ssl->handshake->fin_sha512, buf, len );
#endif
#endif /* POLARSSL_SSL_PROTO_TLS1_2 */
}

#if defined(POLARSSL_SSL_PROTO_SSL3) || defined(POLARSSL_SSL_PROTO_TLS1) || \
    defined(POLARSSL_SSL_PROTO_TLS1_1)
static void ssl_update_checksum_md5sha1( ssl_context *ssl,
                                         const unsigned char *buf, size_t len )
{
     md5_update( &ssl->handshake->fin_md5 , buf, len );
    sha1_update( &ssl->handshake->fin_sha1, buf, len );
}
#endif

#if defined(POLARSSL_SSL_PROTO_TLS1_2)
#if defined(POLARSSL_SHA256_C)
static void ssl_update_checksum_sha256( ssl_context *ssl,
                                        const unsigned char *buf, size_t len )
{
    sha256_update( &ssl->handshake->fin_sha256, buf, len );
}
#endif

#if defined(POLARSSL_SHA512_C)
static void ssl_update_checksum_sha384( ssl_context *ssl,
                                        const unsigned char *buf, size_t len )
{
    sha512_update( &ssl->handshake->fin_sha512, buf, len );
}
#endif
#endif /* POLARSSL_SSL_PROTO_TLS1_2 */

#if defined(POLARSSL_SSL_PROTO_SSL3)
static void ssl_calc_finished_ssl(
                ssl_context *ssl, unsigned char *buf, int from )
{
    const char *sender;
    md5_context  md5;
    sha1_context sha1;

    unsigned char padbuf[48];
    unsigned char md5sum[16];
    unsigned char sha1sum[20];

    ssl_session *session = ssl->session_negotiate;
    if( !session )
        session = ssl->session;

    SSL_DEBUG_MSG( 2, ( "=> calc  finished ssl" ) );

    memcpy( &md5 , &ssl->handshake->fin_md5 , sizeof(md5_context)  );
    memcpy( &sha1, &ssl->handshake->fin_sha1, sizeof(sha1_context) );

    /*
     * SSLv3:
     *   hash =
     *      MD5( master + pad2 +
     *          MD5( handshake + sender + master + pad1 ) )
     *   + SHA1( master + pad2 +
     *         SHA1( handshake + sender + master + pad1 ) )
     */

#if !defined(POLARSSL_MD5_ALT)
    SSL_DEBUG_BUF( 4, "finished  md5 state", (unsigned char *)
                    md5.state, sizeof(  md5.state ) );
#endif

#if !defined(POLARSSL_SHA1_ALT)
    SSL_DEBUG_BUF( 4, "finished sha1 state", (unsigned char *)
                   sha1.state, sizeof( sha1.state ) );
#endif

    sender = ( from == SSL_IS_CLIENT ) ? "CLNT"
                                       : "SRVR";

    memset( padbuf, 0x36, 48 );

    md5_update( &md5, (const unsigned char *) sender, 4 );
    md5_update( &md5, session->master, 48 );
    md5_update( &md5, padbuf, 48 );
    md5_finish( &md5, md5sum );

    sha1_update( &sha1, (const unsigned char *) sender, 4 );
    sha1_update( &sha1, session->master, 48 );
    sha1_update( &sha1, padbuf, 40 );
    sha1_finish( &sha1, sha1sum );

    memset( padbuf, 0x5C, 48 );

    md5_starts( &md5 );
    md5_update( &md5, session->master, 48 );
    md5_update( &md5, padbuf, 48 );
    md5_update( &md5, md5sum, 16 );
    md5_finish( &md5, buf );

    sha1_starts( &sha1 );
    sha1_update( &sha1, session->master, 48 );
    sha1_update( &sha1, padbuf , 40 );
    sha1_update( &sha1, sha1sum, 20 );
    sha1_finish( &sha1, buf + 16 );

    SSL_DEBUG_BUF( 3, "calc finished result", buf, 36 );

    md5_free(  &md5  );
    sha1_free( &sha1 );

    polarssl_zeroize(  padbuf, sizeof(  padbuf ) );
    polarssl_zeroize(  md5sum, sizeof(  md5sum ) );
    polarssl_zeroize( sha1sum, sizeof( sha1sum ) );

    SSL_DEBUG_MSG( 2, ( "<= calc  finished" ) );
}
#endif /* POLARSSL_SSL_PROTO_SSL3 */

#if defined(POLARSSL_SSL_PROTO_TLS1) || defined(POLARSSL_SSL_PROTO_TLS1_1)
static void ssl_calc_finished_tls(
                ssl_context *ssl, unsigned char *buf, int from )
{
    int len = 12;
    const char *sender;
    md5_context  md5;
    sha1_context sha1;
    unsigned char padbuf[36];

    ssl_session *session = ssl->session_negotiate;
    if( !session )
        session = ssl->session;

    SSL_DEBUG_MSG( 2, ( "=> calc  finished tls" ) );

    memcpy( &md5 , &ssl->handshake->fin_md5 , sizeof(md5_context)  );
    memcpy( &sha1, &ssl->handshake->fin_sha1, sizeof(sha1_context) );

    /*
     * TLSv1:
     *   hash = PRF( master, finished_label,
     *               MD5( handshake ) + SHA1( handshake ) )[0..11]
     */

#if !defined(POLARSSL_MD5_ALT)
    SSL_DEBUG_BUF( 4, "finished  md5 state", (unsigned char *)
                    md5.state, sizeof(  md5.state ) );
#endif

#if !defined(POLARSSL_SHA1_ALT)
    SSL_DEBUG_BUF( 4, "finished sha1 state", (unsigned char *)
                   sha1.state, sizeof( sha1.state ) );
#endif

    sender = ( from == SSL_IS_CLIENT )
             ? "client finished"
             : "server finished";

    md5_finish(  &md5, padbuf );
    sha1_finish( &sha1, padbuf + 16 );

    ssl->handshake->tls_prf( session->master, 48, sender,
                             padbuf, 36, buf, len );

    SSL_DEBUG_BUF( 3, "calc finished result", buf, len );

    md5_free(  &md5  );
    sha1_free( &sha1 );

    polarssl_zeroize(  padbuf, sizeof(  padbuf ) );

    SSL_DEBUG_MSG( 2, ( "<= calc  finished" ) );
}
#endif /* POLARSSL_SSL_PROTO_TLS1 || POLARSSL_SSL_PROTO_TLS1_1 */

#if defined(POLARSSL_SSL_PROTO_TLS1_2)
#if defined(POLARSSL_SHA256_C)
static void ssl_calc_finished_tls_sha256(
                ssl_context *ssl, unsigned char *buf, int from )
{
    int len = 12;
    const char *sender;
    sha256_context sha256;
    unsigned char padbuf[32];

    ssl_session *session = ssl->session_negotiate;
    if( !session )
        session = ssl->session;

    SSL_DEBUG_MSG( 2, ( "=> calc  finished tls sha256" ) );

    memcpy( &sha256, &ssl->handshake->fin_sha256, sizeof(sha256_context) );

    /*
     * TLSv1.2:
     *   hash = PRF( master, finished_label,
     *               Hash( handshake ) )[0.11]
     */

#if !defined(POLARSSL_SHA256_ALT)
    SSL_DEBUG_BUF( 4, "finished sha2 state", (unsigned char *)
                   sha256.state, sizeof( sha256.state ) );
#endif

    sender = ( from == SSL_IS_CLIENT )
             ? "client finished"
             : "server finished";

    sha256_finish( &sha256, padbuf );

    ssl->handshake->tls_prf( session->master, 48, sender,
                             padbuf, 32, buf, len );

    SSL_DEBUG_BUF( 3, "calc finished result", buf, len );

    sha256_free( &sha256 );

    polarssl_zeroize(  padbuf, sizeof(  padbuf ) );

    SSL_DEBUG_MSG( 2, ( "<= calc  finished" ) );
}
#endif /* POLARSSL_SHA256_C */

#if defined(POLARSSL_SHA512_C)
static void ssl_calc_finished_tls_sha384(
                ssl_context *ssl, unsigned char *buf, int from )
{
    int len = 12;
    const char *sender;
    sha512_context sha512;
    unsigned char padbuf[48];

    ssl_session *session = ssl->session_negotiate;
    if( !session )
        session = ssl->session;

    SSL_DEBUG_MSG( 2, ( "=> calc  finished tls sha384" ) );

    memcpy( &sha512, &ssl->handshake->fin_sha512, sizeof(sha512_context) );

    /*
     * TLSv1.2:
     *   hash = PRF( master, finished_label,
     *               Hash( handshake ) )[0.11]
     */

#if !defined(POLARSSL_SHA512_ALT)
    SSL_DEBUG_BUF( 4, "finished sha512 state", (unsigned char *)
                   sha512.state, sizeof( sha512.state ) );
#endif

    sender = ( from == SSL_IS_CLIENT )
             ? "client finished"
             : "server finished";

    sha512_finish( &sha512, padbuf );

    ssl->handshake->tls_prf( session->master, 48, sender,
                             padbuf, 48, buf, len );

    SSL_DEBUG_BUF( 3, "calc finished result", buf, len );

    sha512_free( &sha512 );

    polarssl_zeroize(  padbuf, sizeof( padbuf ) );

    SSL_DEBUG_MSG( 2, ( "<= calc  finished" ) );
}
#endif /* POLARSSL_SHA512_C */
#endif /* POLARSSL_SSL_PROTO_TLS1_2 */

static void ssl_handshake_wrapup_free_hs_transform( ssl_context *ssl )
{
    SSL_DEBUG_MSG( 3, ( "=> handshake wrapup: final free" ) );

    /*
     * Free our handshake params
     */
    ssl_handshake_free( ssl->handshake );
    polarssl_free( ssl->handshake );
    ssl->handshake = NULL;

<<<<<<< HEAD
=======
#if defined(POLARSSL_SSL_RENEGOTIATION)
    if( ssl->renegotiation == SSL_RENEGOTIATION )
    {
        ssl->renegotiation =  SSL_RENEGOTIATION_DONE;
        ssl->renego_records_seen = 0;
    }
#endif

>>>>>>> f6080b85
    /*
     * Free the previous transform and swith in the current one
     */
    if( ssl->transform )
    {
        ssl_transform_free( ssl->transform );
        polarssl_free( ssl->transform );
    }
    ssl->transform = ssl->transform_negotiate;
    ssl->transform_negotiate = NULL;

    SSL_DEBUG_MSG( 3, ( "<= handshake wrapup: final free" ) );
}

void ssl_handshake_wrapup( ssl_context *ssl )
{
    int resume = ssl->handshake->resume;

    SSL_DEBUG_MSG( 3, ( "=> handshake wrapup" ) );

    if( ssl->renegotiation == SSL_RENEGOTIATION )
    {
        ssl->renegotiation =  SSL_RENEGOTIATION_DONE;
        ssl->renego_records_seen = 0;
    }

    /*
     * Free the previous session and switch in the current one
     */
    if( ssl->session )
    {
#if defined(POLARSSL_SSL_ENCRYPT_THEN_MAC)
        /* RFC 7366 3.1: keep the EtM state */
        ssl->session_negotiate->encrypt_then_mac =
                  ssl->session->encrypt_then_mac;
#endif

        ssl_session_free( ssl->session );
        polarssl_free( ssl->session );
    }
    ssl->session = ssl->session_negotiate;
    ssl->session_negotiate = NULL;

    /*
     * Add cache entry
     */
    if( ssl->f_set_cache != NULL &&
        ssl->session->length != 0 &&
        resume == 0 )
    {
        if( ssl->f_set_cache( ssl->p_set_cache, ssl->session ) != 0 )
            SSL_DEBUG_MSG( 1, ( "cache did not store session" ) );
    }

#if defined(POLARSSL_SSL_PROTO_DTLS)
    if( ssl->transport == SSL_TRANSPORT_DATAGRAM &&
        ssl->handshake->flight != NULL )
    {
        /* Cancel handshake timer */
        ssl_set_timer( ssl, 0 );

        /* Keep last flight around in case we need to resend it:
         * we need the handshake and transform structures for that */
        SSL_DEBUG_MSG( 3, ( "skip freeing handshake and transform" ) );
    }
    else
#endif
        ssl_handshake_wrapup_free_hs_transform( ssl );

    ssl->state++;

    SSL_DEBUG_MSG( 3, ( "<= handshake wrapup" ) );
}

int ssl_write_finished( ssl_context *ssl )
{
    int ret, hash_len;

    SSL_DEBUG_MSG( 2, ( "=> write finished" ) );

    /*
     * Set the out_msg pointer to the correct location based on IV length
     */
    if( ssl->minor_ver >= SSL_MINOR_VERSION_2 )
    {
        ssl->out_msg = ssl->out_iv + ssl->transform_negotiate->ivlen -
                       ssl->transform_negotiate->fixed_ivlen;
    }
    else
        ssl->out_msg = ssl->out_iv;

    ssl->handshake->calc_finished( ssl, ssl->out_msg + 4, ssl->endpoint );

    // TODO TLS/1.2 Hash length is determined by cipher suite (Page 63)
    hash_len = ( ssl->minor_ver == SSL_MINOR_VERSION_0 ) ? 36 : 12;

#if defined(POLARSSL_SSL_RENEGOTIATION)
    ssl->verify_data_len = hash_len;
    memcpy( ssl->own_verify_data, ssl->out_msg + 4, hash_len );
#endif

    ssl->out_msglen  = 4 + hash_len;
    ssl->out_msgtype = SSL_MSG_HANDSHAKE;
    ssl->out_msg[0]  = SSL_HS_FINISHED;

    /*
     * In case of session resuming, invert the client and server
     * ChangeCipherSpec messages order.
     */
    if( ssl->handshake->resume != 0 )
    {
#if defined(POLARSSL_SSL_CLI_C)
        if( ssl->endpoint == SSL_IS_CLIENT )
            ssl->state = SSL_HANDSHAKE_WRAPUP;
#endif
#if defined(POLARSSL_SSL_SRV_C)
        if( ssl->endpoint == SSL_IS_SERVER )
            ssl->state = SSL_CLIENT_CHANGE_CIPHER_SPEC;
#endif
    }
    else
        ssl->state++;

    /*
     * Switch to our negotiated transform and session parameters for outbound
     * data.
     */
    SSL_DEBUG_MSG( 3, ( "switching to new transform spec for outbound data" ) );

#if defined(POLARSSL_SSL_PROTO_DTLS)
    if( ssl->transport == SSL_TRANSPORT_DATAGRAM )
    {
        unsigned char i;

        /* Remember current epoch settings for resending */
        ssl->handshake->alt_transform_out = ssl->transform_out;
        memcpy( ssl->handshake->alt_out_ctr, ssl->out_ctr, 8 );

        /* Set sequence_number to zero */
        memset( ssl->out_ctr + 2, 0, 6 );

        /* Increment epoch */
        for( i = 2; i > 0; i-- )
            if( ++ssl->out_ctr[i - 1] != 0 )
                break;

        /* The loop goes to its end iff the counter is wrapping */
        if( i == 0 )
        {
            SSL_DEBUG_MSG( 1, ( "DTLS epoch would wrap" ) );
            return( POLARSSL_ERR_SSL_COUNTER_WRAPPING );
        }
    }
    else
#endif /* POLARSSL_SSL_PROTO_DTLS */
    memset( ssl->out_ctr, 0, 8 );

    ssl->transform_out = ssl->transform_negotiate;
    ssl->session_out = ssl->session_negotiate;

#if defined(POLARSSL_SSL_HW_RECORD_ACCEL)
    if( ssl_hw_record_activate != NULL )
    {
        if( ( ret = ssl_hw_record_activate( ssl, SSL_CHANNEL_OUTBOUND ) ) != 0 )
        {
            SSL_DEBUG_RET( 1, "ssl_hw_record_activate", ret );
            return( POLARSSL_ERR_SSL_HW_ACCEL_FAILED );
        }
    }
#endif

#if defined(POLARSSL_SSL_PROTO_DTLS)
    if( ssl->transport == SSL_TRANSPORT_DATAGRAM )
        ssl_send_flight_completed( ssl );
#endif

    if( ( ret = ssl_write_record( ssl ) ) != 0 )
    {
        SSL_DEBUG_RET( 1, "ssl_write_record", ret );
        return( ret );
    }

    SSL_DEBUG_MSG( 2, ( "<= write finished" ) );

    return( 0 );
}

#if defined(POLARSSL_SSL_PROTO_SSL3)
#define SSL_MAX_HASH_LEN 36
#else
#define SSL_MAX_HASH_LEN 12
#endif

int ssl_parse_finished( ssl_context *ssl )
{
    int ret;
    unsigned int hash_len;
    unsigned char buf[SSL_MAX_HASH_LEN];

    SSL_DEBUG_MSG( 2, ( "=> parse finished" ) );

    ssl->handshake->calc_finished( ssl, buf, ssl->endpoint ^ 1 );

    if( ( ret = ssl_read_record( ssl ) ) != 0 )
    {
        SSL_DEBUG_RET( 1, "ssl_read_record", ret );
        return( ret );
    }

    if( ssl->in_msgtype != SSL_MSG_HANDSHAKE )
    {
        SSL_DEBUG_MSG( 1, ( "bad finished message" ) );
        return( POLARSSL_ERR_SSL_UNEXPECTED_MESSAGE );
    }

    /* There is currently no ciphersuite using another length with TLS 1.2 */
#if defined(POLARSSL_SSL_PROTO_SSL3)
    if( ssl->minor_ver == SSL_MINOR_VERSION_0 )
        hash_len = 36;
    else
#endif
        hash_len = 12;

    if( ssl->in_msg[0] != SSL_HS_FINISHED ||
        ssl->in_hslen  != ssl_hs_hdr_len( ssl ) + hash_len )
    {
        SSL_DEBUG_MSG( 1, ( "bad finished message" ) );
        return( POLARSSL_ERR_SSL_BAD_HS_FINISHED );
    }

    if( safer_memcmp( ssl->in_msg + ssl_hs_hdr_len( ssl ),
                      buf, hash_len ) != 0 )
    {
        SSL_DEBUG_MSG( 1, ( "bad finished message" ) );
        return( POLARSSL_ERR_SSL_BAD_HS_FINISHED );
    }

#if defined(POLARSSL_SSL_RENEGOTIATION)
    ssl->verify_data_len = hash_len;
    memcpy( ssl->peer_verify_data, buf, hash_len );
#endif

    if( ssl->handshake->resume != 0 )
    {
#if defined(POLARSSL_SSL_CLI_C)
        if( ssl->endpoint == SSL_IS_CLIENT )
            ssl->state = SSL_CLIENT_CHANGE_CIPHER_SPEC;
#endif
#if defined(POLARSSL_SSL_SRV_C)
        if( ssl->endpoint == SSL_IS_SERVER )
            ssl->state = SSL_HANDSHAKE_WRAPUP;
#endif
    }
    else
        ssl->state++;

#if defined(POLARSSL_SSL_PROTO_DTLS)
    if( ssl->transport == SSL_TRANSPORT_DATAGRAM )
        ssl_recv_flight_completed( ssl );
#endif

    SSL_DEBUG_MSG( 2, ( "<= parse finished" ) );

    return( 0 );
}

static void ssl_handshake_params_init( ssl_handshake_params *handshake )
{
    memset( handshake, 0, sizeof( ssl_handshake_params ) );

#if defined(POLARSSL_SSL_PROTO_SSL3) || defined(POLARSSL_SSL_PROTO_TLS1) || \
    defined(POLARSSL_SSL_PROTO_TLS1_1)
     md5_init(   &handshake->fin_md5  );
    sha1_init(   &handshake->fin_sha1 );
     md5_starts( &handshake->fin_md5  );
    sha1_starts( &handshake->fin_sha1 );
#endif
#if defined(POLARSSL_SSL_PROTO_TLS1_2)
#if defined(POLARSSL_SHA256_C)
    sha256_init(   &handshake->fin_sha256    );
    sha256_starts( &handshake->fin_sha256, 0 );
#endif
#if defined(POLARSSL_SHA512_C)
    sha512_init(   &handshake->fin_sha512    );
    sha512_starts( &handshake->fin_sha512, 1 );
#endif
#endif /* POLARSSL_SSL_PROTO_TLS1_2 */

    handshake->update_checksum = ssl_update_checksum_start;
    handshake->sig_alg = SSL_HASH_SHA1;

#if defined(POLARSSL_DHM_C)
    dhm_init( &handshake->dhm_ctx );
#endif
#if defined(POLARSSL_ECDH_C)
    ecdh_init( &handshake->ecdh_ctx );
#endif
}

static void ssl_transform_init( ssl_transform *transform )
{
    memset( transform, 0, sizeof(ssl_transform) );

    cipher_init( &transform->cipher_ctx_enc );
    cipher_init( &transform->cipher_ctx_dec );

    md_init( &transform->md_ctx_enc );
    md_init( &transform->md_ctx_dec );
}

void ssl_session_init( ssl_session *session )
{
    memset( session, 0, sizeof(ssl_session) );
}

static int ssl_handshake_init( ssl_context *ssl )
{
    /* Clear old handshake information if present */
    if( ssl->transform_negotiate )
        ssl_transform_free( ssl->transform_negotiate );
    if( ssl->session_negotiate )
        ssl_session_free( ssl->session_negotiate );
    if( ssl->handshake )
        ssl_handshake_free( ssl->handshake );

    /*
     * Either the pointers are now NULL or cleared properly and can be freed.
     * Now allocate missing structures.
     */
    if( ssl->transform_negotiate == NULL )
    {
        ssl->transform_negotiate = (ssl_transform *) polarssl_malloc(
                             sizeof(ssl_transform) );
    }

    if( ssl->session_negotiate == NULL )
    {
        ssl->session_negotiate = (ssl_session *) polarssl_malloc(
                           sizeof(ssl_session) );
    }

    if( ssl->handshake == NULL )
    {
        ssl->handshake = (ssl_handshake_params *)
            polarssl_malloc( sizeof(ssl_handshake_params) );
    }

    /* All pointers should exist and can be directly freed without issue */
    if( ssl->handshake == NULL ||
        ssl->transform_negotiate == NULL ||
        ssl->session_negotiate == NULL )
    {
        SSL_DEBUG_MSG( 1, ( "malloc() of ssl sub-contexts failed" ) );

        polarssl_free( ssl->handshake );
        polarssl_free( ssl->transform_negotiate );
        polarssl_free( ssl->session_negotiate );

        ssl->handshake = NULL;
        ssl->transform_negotiate = NULL;
        ssl->session_negotiate = NULL;

        return( POLARSSL_ERR_SSL_MALLOC_FAILED );
    }

    /* Initialize structures */
    ssl_session_init( ssl->session_negotiate );
    ssl_transform_init( ssl->transform_negotiate );
    ssl_handshake_params_init( ssl->handshake );

#if defined(POLARSSL_X509_CRT_PARSE_C)
    ssl->handshake->key_cert = ssl->key_cert;
#endif

    /*
     * We may not know yet if we're using DTLS,
     * so always initiliase DTLS-specific fields.
     */
#if defined(POLARSSL_SSL_PROTO_DTLS)
    ssl->handshake->alt_transform_out = ssl->transform_out;

    // TODO: not the right place, we may not know endpoint yet
    if( ssl->endpoint == SSL_IS_CLIENT )
        ssl->handshake->retransmit_state = SSL_RETRANS_PREPARING;
    else
        ssl->handshake->retransmit_state = SSL_RETRANS_WAITING;
#endif

    return( 0 );
}

#if defined(POLARSSL_SSL_DTLS_HELLO_VERIFY)
/* Dummy cookie callbacks for defaults */
static int ssl_cookie_write_dummy( void *ctx,
                      unsigned char **p, unsigned char *end,
                      const unsigned char *cli_id, size_t cli_id_len )
{
    ((void) ctx);
    ((void) p);
    ((void) end);
    ((void) cli_id);
    ((void) cli_id_len);

    return( POLARSSL_ERR_SSL_FEATURE_UNAVAILABLE );
}

static int ssl_cookie_check_dummy( void *ctx,
                      const unsigned char *cookie, size_t cookie_len,
                      const unsigned char *cli_id, size_t cli_id_len )
{
    ((void) ctx);
    ((void) cookie);
    ((void) cookie_len);
    ((void) cli_id);
    ((void) cli_id_len);

    return( POLARSSL_ERR_SSL_FEATURE_UNAVAILABLE );
}
#endif /* POLARSSL_SSL_DTLS_HELLO_VERIFY */

/*
 * Initialize an SSL context
 */
int ssl_init( ssl_context *ssl )
{
    int ret;
    int len = SSL_BUFFER_LEN;

    memset( ssl, 0, sizeof( ssl_context ) );

    /*
     * Sane defaults
     */
    ssl->min_major_ver = SSL_MIN_MAJOR_VERSION;
    ssl->min_minor_ver = SSL_MIN_MINOR_VERSION;
    ssl->max_major_ver = SSL_MAX_MAJOR_VERSION;
    ssl->max_minor_ver = SSL_MAX_MINOR_VERSION;

    ssl_set_ciphersuites( ssl, ssl_list_ciphersuites() );

#if defined(POLARSSL_SSL_RENEGOTIATION)
    ssl->renego_max_records = SSL_RENEGO_MAX_RECORDS_DEFAULT;
    memset( ssl->renego_period, 0xFF, 7 );
    ssl->renego_period[7] = 0x00;
#endif

#if defined(POLARSSL_DHM_C)
    if( ( ret = mpi_read_string( &ssl->dhm_P, 16,
                                 POLARSSL_DHM_RFC5114_MODP_1024_P) ) != 0 ||
        ( ret = mpi_read_string( &ssl->dhm_G, 16,
                                 POLARSSL_DHM_RFC5114_MODP_1024_G) ) != 0 )
    {
        SSL_DEBUG_RET( 1, "mpi_read_string", ret );
        return( ret );
    }
#endif

    /*
     * Prepare base structures
     */
    ssl->in_buf = (unsigned char *) polarssl_malloc( len );
    ssl->out_buf = (unsigned char *) polarssl_malloc( len );

    if( ssl->in_buf == NULL || ssl->out_buf == NULL )
    {
        SSL_DEBUG_MSG( 1, ( "malloc(%d bytes) failed", len ) );
        polarssl_free( ssl->in_buf );
        polarssl_free( ssl->out_buf );
        ssl->in_buf = NULL;
        ssl->out_buf = NULL;
        return( POLARSSL_ERR_SSL_MALLOC_FAILED );
    }

    memset( ssl-> in_buf, 0, SSL_BUFFER_LEN );
    memset( ssl->out_buf, 0, SSL_BUFFER_LEN );

    /* No error is possible, SSL_TRANSPORT_STREAM always valid */
    (void) ssl_set_transport( ssl, SSL_TRANSPORT_STREAM );

#if defined(POLARSSL_SSL_ENCRYPT_THEN_MAC)
    ssl->encrypt_then_mac = SSL_ETM_ENABLED;
#endif

#if defined(POLARSSL_SSL_EXTENDED_MASTER_SECRET)
    ssl->extended_ms = SSL_EXTENDED_MS_ENABLED;
#endif

#if defined(POLARSSL_SSL_SESSION_TICKETS)
    ssl->ticket_lifetime = SSL_DEFAULT_TICKET_LIFETIME;
#endif

#if defined(POLARSSL_SSL_SET_CURVES)
    ssl->curve_list = ecp_grp_id_list( );
#endif

#if defined(POLARSSL_SSL_DTLS_HELLO_VERIFY)
    ssl->f_cookie_write = ssl_cookie_write_dummy;
    ssl->f_cookie_check = ssl_cookie_check_dummy;
#endif

#if defined(POLARSSL_SSL_DTLS_ANTI_REPLAY)
    ssl->anti_replay = SSL_ANTI_REPLAY_ENABLED;
#endif

#if defined(POLARSSL_SSL_PROTO_DTLS)
    ssl->hs_timeout_min = SSL_DTLS_TIMEOUT_DFL_MIN;
    ssl->hs_timeout_max = SSL_DTLS_TIMEOUT_DFL_MAX;
#endif

    if( ( ret = ssl_handshake_init( ssl ) ) != 0 )
        return( ret );

    return( 0 );
}

/*
 * Reset an initialized and used SSL context for re-use while retaining
 * all application-set variables, function pointers and data.
 */
int ssl_session_reset( ssl_context *ssl )
{
    int ret;

    ssl->state = SSL_HELLO_REQUEST;

#if defined(POLARSSL_SSL_RENEGOTIATION)
    ssl->renegotiation = SSL_INITIAL_HANDSHAKE;
    ssl->renego_records_seen = 0;

    ssl->verify_data_len = 0;
    memset( ssl->own_verify_data, 0, SSL_VERIFY_DATA_MAX_LEN );
    memset( ssl->peer_verify_data, 0, SSL_VERIFY_DATA_MAX_LEN );
#endif
    ssl->secure_renegotiation = SSL_LEGACY_RENEGOTIATION;

    ssl->in_offt = NULL;

    ssl->in_msg = ssl->in_buf + 13;
    ssl->in_msgtype = 0;
    ssl->in_msglen = 0;
    ssl->in_left = 0;
#if defined(POLARSSL_SSL_PROTO_DTLS)
    ssl->next_record_offset = 0;
    ssl->in_epoch = 0;
#endif
#if defined(POLARSSL_SSL_DTLS_ANTI_REPLAY)
    ssl_dtls_replay_reset( ssl );
#endif

    ssl->in_hslen = 0;
    ssl->nb_zero = 0;
    ssl->record_read = 0;

    ssl->out_msg = ssl->out_buf + 13;
    ssl->out_msgtype = 0;
    ssl->out_msglen = 0;
    ssl->out_left = 0;

    ssl->transform_in = NULL;
    ssl->transform_out = NULL;

<<<<<<< HEAD
    ssl->renego_records_seen = 0;

    memset( ssl->out_buf, 0, SSL_BUFFER_LEN );
    memset( ssl->in_buf, 0, SSL_BUFFER_LEN );
=======
    memset( ssl->out_ctr, 0, SSL_BUFFER_LEN );
    memset( ssl->in_ctr, 0, SSL_BUFFER_LEN );
>>>>>>> f6080b85

#if defined(POLARSSL_SSL_HW_RECORD_ACCEL)
    if( ssl_hw_record_reset != NULL )
    {
        SSL_DEBUG_MSG( 2, ( "going for ssl_hw_record_reset()" ) );
        if( ( ret = ssl_hw_record_reset( ssl ) ) != 0 )
        {
            SSL_DEBUG_RET( 1, "ssl_hw_record_reset", ret );
            return( POLARSSL_ERR_SSL_HW_ACCEL_FAILED );
        }
    }
#endif

    if( ssl->transform )
    {
        ssl_transform_free( ssl->transform );
        polarssl_free( ssl->transform );
        ssl->transform = NULL;
    }

    if( ssl->session )
    {
        ssl_session_free( ssl->session );
        polarssl_free( ssl->session );
        ssl->session = NULL;
    }

#if defined(POLARSSL_SSL_ALPN)
    ssl->alpn_chosen = NULL;
#endif

#if defined(POLARSSL_SSL_DTLS_HELLO_VERIFY)
    polarssl_free( ssl->cli_id );
    ssl->cli_id = NULL;
    ssl->cli_id_len = 0;
#endif

    if( ( ret = ssl_handshake_init( ssl ) ) != 0 )
        return( ret );

    return( 0 );
}

#if defined(POLARSSL_SSL_SESSION_TICKETS)
static void ssl_ticket_keys_free( ssl_ticket_keys *tkeys )
{
    aes_free( &tkeys->enc );
    aes_free( &tkeys->dec );

    polarssl_zeroize( tkeys, sizeof(ssl_ticket_keys) );
}

/*
 * Allocate and initialize ticket keys
 */
static int ssl_ticket_keys_init( ssl_context *ssl )
{
    int ret;
    ssl_ticket_keys *tkeys;
    unsigned char buf[16];

    if( ssl->ticket_keys != NULL )
        return( 0 );

    tkeys = (ssl_ticket_keys *) polarssl_malloc( sizeof(ssl_ticket_keys) );
    if( tkeys == NULL )
        return( POLARSSL_ERR_SSL_MALLOC_FAILED );

    aes_init( &tkeys->enc );
    aes_init( &tkeys->dec );

    if( ( ret = ssl->f_rng( ssl->p_rng, tkeys->key_name, 16 ) ) != 0 )
    {
        ssl_ticket_keys_free( tkeys );
        polarssl_free( tkeys );
        return( ret );
    }

    if( ( ret = ssl->f_rng( ssl->p_rng, buf, 16 ) ) != 0 ||
        ( ret = aes_setkey_enc( &tkeys->enc, buf, 128 ) ) != 0 ||
        ( ret = aes_setkey_dec( &tkeys->dec, buf, 128 ) ) != 0 )
    {
        ssl_ticket_keys_free( tkeys );
        polarssl_free( tkeys );
        return( ret );
    }

    if( ( ret = ssl->f_rng( ssl->p_rng, tkeys->mac_key, 16 ) ) != 0 )
    {
        ssl_ticket_keys_free( tkeys );
        polarssl_free( tkeys );
        return( ret );
    }

    ssl->ticket_keys = tkeys;

    return( 0 );
}
#endif /* POLARSSL_SSL_SESSION_TICKETS */

/*
 * SSL set accessors
 */
void ssl_set_endpoint( ssl_context *ssl, int endpoint )
{
    ssl->endpoint   = endpoint;

#if defined(POLARSSL_SSL_SESSION_TICKETS) && \
    defined(POLARSSL_SSL_CLI_C)
    if( endpoint == SSL_IS_CLIENT )
        ssl->session_tickets = SSL_SESSION_TICKETS_ENABLED;
#endif
}

int ssl_set_transport( ssl_context *ssl, int transport )
{
#if defined(POLARSSL_SSL_PROTO_DTLS)
    if( transport == SSL_TRANSPORT_DATAGRAM )
    {
        ssl->transport = transport;

        ssl->out_hdr = ssl->out_buf;
        ssl->out_ctr = ssl->out_buf +  3;
        ssl->out_len = ssl->out_buf + 11;
        ssl->out_iv  = ssl->out_buf + 13;
        ssl->out_msg = ssl->out_buf + 13;

        ssl->in_hdr = ssl->in_buf;
        ssl->in_ctr = ssl->in_buf +  3;
        ssl->in_len = ssl->in_buf + 11;
        ssl->in_iv  = ssl->in_buf + 13;
        ssl->in_msg = ssl->in_buf + 13;

        /* DTLS starts with TLS1.1 */
        if( ssl->min_minor_ver < SSL_MINOR_VERSION_2 )
            ssl->min_minor_ver = SSL_MINOR_VERSION_2;

        if( ssl->max_minor_ver < SSL_MINOR_VERSION_2 )
            ssl->max_minor_ver = SSL_MINOR_VERSION_2;

        return( 0 );
    }
#endif

    if( transport == SSL_TRANSPORT_STREAM )
    {
        ssl->transport = transport;

        ssl->out_ctr = ssl->out_buf;
        ssl->out_hdr = ssl->out_buf +  8;
        ssl->out_len = ssl->out_buf + 11;
        ssl->out_iv  = ssl->out_buf + 13;
        ssl->out_msg = ssl->out_buf + 13;

        ssl->in_ctr = ssl->in_buf;
        ssl->in_hdr = ssl->in_buf +  8;
        ssl->in_len = ssl->in_buf + 11;
        ssl->in_iv  = ssl->in_buf + 13;
        ssl->in_msg = ssl->in_buf + 13;

        return( 0 );
    }

    return( POLARSSL_ERR_SSL_BAD_INPUT_DATA );
}

#if defined(POLARSSL_SSL_DTLS_ANTI_REPLAY)
void ssl_set_dtls_anti_replay( ssl_context *ssl, char mode )
{
    ssl->anti_replay = mode;
}
#endif

#if defined(POLARSSL_SSL_DTLS_BADMAC_LIMIT)
void ssl_set_dtls_badmac_limit( ssl_context *ssl, unsigned limit )
{
    ssl->badmac_limit = limit;
}
#endif

#if defined(POLARSSL_SSL_PROTO_DTLS)
void ssl_set_handshake_timeout( ssl_context *ssl, uint32_t min, uint32_t max )
{
    ssl->hs_timeout_min = min;
    ssl->hs_timeout_max = max;
}
#endif

void ssl_set_authmode( ssl_context *ssl, int authmode )
{
    ssl->authmode   = authmode;
}

#if defined(POLARSSL_X509_CRT_PARSE_C)
void ssl_set_verify( ssl_context *ssl,
                     int (*f_vrfy)(void *, x509_crt *, int, int *),
                     void *p_vrfy )
{
    ssl->f_vrfy      = f_vrfy;
    ssl->p_vrfy      = p_vrfy;
}
#endif /* POLARSSL_X509_CRT_PARSE_C */

void ssl_set_rng( ssl_context *ssl,
                  int (*f_rng)(void *, unsigned char *, size_t),
                  void *p_rng )
{
    ssl->f_rng      = f_rng;
    ssl->p_rng      = p_rng;
}

void ssl_set_dbg( ssl_context *ssl,
                  void (*f_dbg)(void *, int, const char *),
                  void  *p_dbg )
{
    ssl->f_dbg      = f_dbg;
    ssl->p_dbg      = p_dbg;
}

void ssl_set_bio( ssl_context *ssl,
            int (*f_recv)(void *, unsigned char *, size_t), void *p_recv,
            int (*f_send)(void *, const unsigned char *, size_t), void *p_send )
{
    if( p_recv != p_send )
    {
        ssl->f_recv = NULL;
        ssl->f_send = NULL;
        ssl->p_bio  = NULL;
        return;
    }

    ssl->f_recv     = f_recv;
    ssl->f_send     = f_send;
    ssl->p_bio      = p_send;
}

void ssl_set_bio_timeout( ssl_context *ssl,
        void *p_bio,
        int (*f_send)(void *, const unsigned char *, size_t),
        int (*f_recv)(void *, unsigned char *, size_t),
        int (*f_recv_timeout)(void *, unsigned char *, size_t, uint32_t),
        uint32_t timeout )
{
    ssl->p_bio          = p_bio;
    ssl->f_send         = f_send;
    ssl->f_recv         = f_recv;
    ssl->f_recv_timeout = f_recv_timeout;
    ssl->read_timeout   = timeout;
}

#if defined(POLARSSL_SSL_SRV_C)
void ssl_set_session_cache( ssl_context *ssl,
        int (*f_get_cache)(void *, ssl_session *), void *p_get_cache,
        int (*f_set_cache)(void *, const ssl_session *), void *p_set_cache )
{
    ssl->f_get_cache = f_get_cache;
    ssl->p_get_cache = p_get_cache;
    ssl->f_set_cache = f_set_cache;
    ssl->p_set_cache = p_set_cache;
}
#endif /* POLARSSL_SSL_SRV_C */

#if defined(POLARSSL_SSL_CLI_C)
int ssl_set_session( ssl_context *ssl, const ssl_session *session )
{
    int ret;

    if( ssl == NULL ||
        session == NULL ||
        ssl->session_negotiate == NULL ||
        ssl->endpoint != SSL_IS_CLIENT )
    {
        return( POLARSSL_ERR_SSL_BAD_INPUT_DATA );
    }

    if( ( ret = ssl_session_copy( ssl->session_negotiate, session ) ) != 0 )
        return( ret );

    ssl->handshake->resume = 1;

    return( 0 );
}
#endif /* POLARSSL_SSL_CLI_C */

void ssl_set_ciphersuites( ssl_context *ssl, const int *ciphersuites )
{
    ssl->ciphersuite_list[SSL_MINOR_VERSION_0] = ciphersuites;
    ssl->ciphersuite_list[SSL_MINOR_VERSION_1] = ciphersuites;
    ssl->ciphersuite_list[SSL_MINOR_VERSION_2] = ciphersuites;
    ssl->ciphersuite_list[SSL_MINOR_VERSION_3] = ciphersuites;
}

void ssl_set_ciphersuites_for_version( ssl_context *ssl,
                                       const int *ciphersuites,
                                       int major, int minor )
{
    if( major != SSL_MAJOR_VERSION_3 )
        return;

    if( minor < SSL_MINOR_VERSION_0 || minor > SSL_MINOR_VERSION_3 )
        return;

    ssl->ciphersuite_list[minor] = ciphersuites;
}

#if defined(POLARSSL_X509_CRT_PARSE_C)
/* Add a new (empty) key_cert entry an return a pointer to it */
static ssl_key_cert *ssl_add_key_cert( ssl_context *ssl )
{
    ssl_key_cert *key_cert, *last;

    key_cert = (ssl_key_cert *) polarssl_malloc( sizeof(ssl_key_cert) );
    if( key_cert == NULL )
        return( NULL );

    memset( key_cert, 0, sizeof( ssl_key_cert ) );

    /* Append the new key_cert to the (possibly empty) current list */
    if( ssl->key_cert == NULL )
    {
        ssl->key_cert = key_cert;
        if( ssl->handshake != NULL )
            ssl->handshake->key_cert = key_cert;
    }
    else
    {
        last = ssl->key_cert;
        while( last->next != NULL )
            last = last->next;
        last->next = key_cert;
    }

    return( key_cert );
}

void ssl_set_ca_chain( ssl_context *ssl, x509_crt *ca_chain,
                       x509_crl *ca_crl, const char *peer_cn )
{
    ssl->ca_chain   = ca_chain;
    ssl->ca_crl     = ca_crl;
    ssl->peer_cn    = peer_cn;
}

int ssl_set_own_cert( ssl_context *ssl, x509_crt *own_cert,
                       pk_context *pk_key )
{
    ssl_key_cert *key_cert = ssl_add_key_cert( ssl );

    if( key_cert == NULL )
        return( POLARSSL_ERR_SSL_MALLOC_FAILED );

    key_cert->cert = own_cert;
    key_cert->key  = pk_key;

    return( pk_check_pair( &key_cert->cert->pk, key_cert->key ) );
}

#if defined(POLARSSL_RSA_C)
int ssl_set_own_cert_rsa( ssl_context *ssl, x509_crt *own_cert,
                           rsa_context *rsa_key )
{
    int ret;
    ssl_key_cert *key_cert = ssl_add_key_cert( ssl );

    if( key_cert == NULL )
        return( POLARSSL_ERR_SSL_MALLOC_FAILED );

    key_cert->key = (pk_context *) polarssl_malloc( sizeof(pk_context) );
    if( key_cert->key == NULL )
        return( POLARSSL_ERR_SSL_MALLOC_FAILED );

    pk_init( key_cert->key );

    ret = pk_init_ctx( key_cert->key, pk_info_from_type( POLARSSL_PK_RSA ) );
    if( ret != 0 )
        return( ret );

    if( ( ret = rsa_copy( pk_rsa( *key_cert->key ), rsa_key ) ) != 0 )
        return( ret );

    key_cert->cert = own_cert;
    key_cert->key_own_alloc = 1;

    return( pk_check_pair( &key_cert->cert->pk, key_cert->key ) );
}
#endif /* POLARSSL_RSA_C */

int ssl_set_own_cert_alt( ssl_context *ssl, x509_crt *own_cert,
                          void *rsa_key,
                          rsa_decrypt_func rsa_decrypt,
                          rsa_sign_func rsa_sign,
                          rsa_key_len_func rsa_key_len )
{
    int ret;
    ssl_key_cert *key_cert = ssl_add_key_cert( ssl );

    if( key_cert == NULL )
        return( POLARSSL_ERR_SSL_MALLOC_FAILED );

    key_cert->key = (pk_context *) polarssl_malloc( sizeof(pk_context) );
    if( key_cert->key == NULL )
        return( POLARSSL_ERR_SSL_MALLOC_FAILED );

    pk_init( key_cert->key );

    if( ( ret = pk_init_ctx_rsa_alt( key_cert->key, rsa_key,
                                 rsa_decrypt, rsa_sign, rsa_key_len ) ) != 0 )
        return( ret );

    key_cert->cert = own_cert;
    key_cert->key_own_alloc = 1;

    return( pk_check_pair( &key_cert->cert->pk, key_cert->key ) );
}
#endif /* POLARSSL_X509_CRT_PARSE_C */

#if defined(POLARSSL_KEY_EXCHANGE__SOME__PSK_ENABLED)
int ssl_set_psk( ssl_context *ssl, const unsigned char *psk, size_t psk_len,
                 const unsigned char *psk_identity, size_t psk_identity_len )
{
    if( psk == NULL || psk_identity == NULL )
        return( POLARSSL_ERR_SSL_BAD_INPUT_DATA );

    if( psk_len > POLARSSL_PSK_MAX_LEN )
        return( POLARSSL_ERR_SSL_BAD_INPUT_DATA );

    if( ssl->psk != NULL )
    {
        polarssl_free( ssl->psk );
        polarssl_free( ssl->psk_identity );
    }

    ssl->psk_len = psk_len;
    ssl->psk_identity_len = psk_identity_len;

    ssl->psk = (unsigned char *) polarssl_malloc( ssl->psk_len );
    ssl->psk_identity = (unsigned char *)
                                polarssl_malloc( ssl->psk_identity_len );

    if( ssl->psk == NULL || ssl->psk_identity == NULL )
        return( POLARSSL_ERR_SSL_MALLOC_FAILED );

    memcpy( ssl->psk, psk, ssl->psk_len );
    memcpy( ssl->psk_identity, psk_identity, ssl->psk_identity_len );

    return( 0 );
}

void ssl_set_psk_cb( ssl_context *ssl,
                     int (*f_psk)(void *, ssl_context *, const unsigned char *,
                     size_t),
                     void *p_psk )
{
    ssl->f_psk = f_psk;
    ssl->p_psk = p_psk;
}
#endif /* POLARSSL_KEY_EXCHANGE__SOME__PSK_ENABLED */

#if defined(POLARSSL_DHM_C)
int ssl_set_dh_param( ssl_context *ssl, const char *dhm_P, const char *dhm_G )
{
    int ret;

    if( ( ret = mpi_read_string( &ssl->dhm_P, 16, dhm_P ) ) != 0 )
    {
        SSL_DEBUG_RET( 1, "mpi_read_string", ret );
        return( ret );
    }

    if( ( ret = mpi_read_string( &ssl->dhm_G, 16, dhm_G ) ) != 0 )
    {
        SSL_DEBUG_RET( 1, "mpi_read_string", ret );
        return( ret );
    }

    return( 0 );
}

int ssl_set_dh_param_ctx( ssl_context *ssl, dhm_context *dhm_ctx )
{
    int ret;

    if( ( ret = mpi_copy( &ssl->dhm_P, &dhm_ctx->P ) ) != 0 )
    {
        SSL_DEBUG_RET( 1, "mpi_copy", ret );
        return( ret );
    }

    if( ( ret = mpi_copy( &ssl->dhm_G, &dhm_ctx->G ) ) != 0 )
    {
        SSL_DEBUG_RET( 1, "mpi_copy", ret );
        return( ret );
    }

    return( 0 );
}
#endif /* POLARSSL_DHM_C */

#if defined(POLARSSL_SSL_SET_CURVES)
/*
 * Set the allowed elliptic curves
 */
void ssl_set_curves( ssl_context *ssl, const ecp_group_id *curve_list )
{
  ssl->curve_list = curve_list;
}
#endif

#if defined(POLARSSL_SSL_SERVER_NAME_INDICATION)
int ssl_set_hostname( ssl_context *ssl, const char *hostname )
{
    if( hostname == NULL )
        return( POLARSSL_ERR_SSL_BAD_INPUT_DATA );

    ssl->hostname_len = strlen( hostname );

    if( ssl->hostname_len + 1 == 0 )
        return( POLARSSL_ERR_SSL_BAD_INPUT_DATA );

    ssl->hostname = (unsigned char *) polarssl_malloc( ssl->hostname_len + 1 );

    if( ssl->hostname == NULL )
        return( POLARSSL_ERR_SSL_MALLOC_FAILED );

    memcpy( ssl->hostname, (const unsigned char *) hostname,
            ssl->hostname_len );

    ssl->hostname[ssl->hostname_len] = '\0';

    return( 0 );
}

void ssl_set_sni( ssl_context *ssl,
                  int (*f_sni)(void *, ssl_context *,
                                const unsigned char *, size_t),
                  void *p_sni )
{
    ssl->f_sni = f_sni;
    ssl->p_sni = p_sni;
}
#endif /* POLARSSL_SSL_SERVER_NAME_INDICATION */

#if defined(POLARSSL_SSL_ALPN)
int ssl_set_alpn_protocols( ssl_context *ssl, const char **protos )
{
    size_t cur_len, tot_len;
    const char **p;

    /*
     * "Empty strings MUST NOT be included and byte strings MUST NOT be
     * truncated". Check lengths now rather than later.
     */
    tot_len = 0;
    for( p = protos; *p != NULL; p++ )
    {
        cur_len = strlen( *p );
        tot_len += cur_len;

        if( cur_len == 0 || cur_len > 255 || tot_len > 65535 )
            return( POLARSSL_ERR_SSL_BAD_INPUT_DATA );
    }

    ssl->alpn_list = protos;

    return( 0 );
}

const char *ssl_get_alpn_protocol( const ssl_context *ssl )
{
    return( ssl->alpn_chosen );
}
#endif /* POLARSSL_SSL_ALPN */

static int ssl_check_version( const ssl_context *ssl, int major, int minor )
{
    if( major < SSL_MIN_MAJOR_VERSION || major > SSL_MAX_MAJOR_VERSION ||
        minor < SSL_MIN_MINOR_VERSION || minor > SSL_MAX_MINOR_VERSION )
    {
        return( -1 );
    }

#if defined(POLARSSL_SSL_PROTO_DTLS)
    if( ssl->transport == SSL_TRANSPORT_DATAGRAM &&
        minor < SSL_MINOR_VERSION_2 )
    {
        return( -1 );
    }
#else
    ((void) ssl);
#endif

    return( 0 );
}

int ssl_set_max_version( ssl_context *ssl, int major, int minor )
{
    if( ssl_check_version( ssl, major, minor ) != 0 )
        return( POLARSSL_ERR_SSL_BAD_INPUT_DATA );

    ssl->max_major_ver = major;
    ssl->max_minor_ver = minor;

    return( 0 );
}

int ssl_set_min_version( ssl_context *ssl, int major, int minor )
{
    if( ssl_check_version( ssl, major, minor ) != 0 )
        return( POLARSSL_ERR_SSL_BAD_INPUT_DATA );

    ssl->min_major_ver = major;
    ssl->min_minor_ver = minor;

    return( 0 );
}

#if defined(POLARSSL_SSL_FALLBACK_SCSV) && defined(POLARSSL_SSL_CLI_C)
void ssl_set_fallback( ssl_context *ssl, char fallback )
{
    ssl->fallback = fallback;
}
#endif

#if defined(POLARSSL_SSL_ENCRYPT_THEN_MAC)
void ssl_set_encrypt_then_mac( ssl_context *ssl, char etm )
{
    ssl->encrypt_then_mac = etm;
}
#endif

#if defined(POLARSSL_SSL_EXTENDED_MASTER_SECRET)
void ssl_set_extended_master_secret( ssl_context *ssl, char ems )
{
    ssl->extended_ms = ems;
}
#endif

#if defined(POLARSSL_SSL_MAX_FRAGMENT_LENGTH)
int ssl_set_max_frag_len( ssl_context *ssl, unsigned char mfl_code )
{
    if( mfl_code >= SSL_MAX_FRAG_LEN_INVALID ||
        mfl_code_to_length[mfl_code] > SSL_MAX_CONTENT_LEN )
    {
        return( POLARSSL_ERR_SSL_BAD_INPUT_DATA );
    }

    ssl->mfl_code = mfl_code;

    return( 0 );
}
#endif /* POLARSSL_SSL_MAX_FRAGMENT_LENGTH */

#if defined(POLARSSL_SSL_TRUNCATED_HMAC)
int ssl_set_truncated_hmac( ssl_context *ssl, int truncate )
{
    if( ssl->endpoint != SSL_IS_CLIENT )
        return( POLARSSL_ERR_SSL_BAD_INPUT_DATA );

    ssl->trunc_hmac = truncate;

    return( 0 );
}
#endif /* POLARSSL_SSL_TRUNCATED_HMAC */

void ssl_legacy_renegotiation( ssl_context *ssl, int allow_legacy )
{
    ssl->allow_legacy_renegotiation = allow_legacy;
}

#if defined(POLARSSL_SSL_RENEGOTIATION)
void ssl_set_renegotiation( ssl_context *ssl, int renegotiation )
{
    ssl->disable_renegotiation = renegotiation;
}

void ssl_set_renegotiation_enforced( ssl_context *ssl, int max_records )
{
    ssl->renego_max_records = max_records;
}

void ssl_set_renegotiation_period( ssl_context *ssl,
                                   const unsigned char period[8] )
{
    memcpy( ssl->renego_period, period, 8 );
}
#endif /* POLARSSL_SSL_RENEGOTIATION */

#if defined(POLARSSL_SSL_SESSION_TICKETS)
int ssl_set_session_tickets( ssl_context *ssl, int use_tickets )
{
    ssl->session_tickets = use_tickets;

#if defined(POLARSSL_SSL_CLI_C)
    if( ssl->endpoint == SSL_IS_CLIENT )
        return( 0 );
#endif

    if( use_tickets == SSL_SESSION_TICKETS_DISABLED )
        return( 0 );

    if( ssl->f_rng == NULL )
        return( POLARSSL_ERR_SSL_BAD_INPUT_DATA );

    return( ssl_ticket_keys_init( ssl ) );
}

void ssl_set_session_ticket_lifetime( ssl_context *ssl, int lifetime )
{
    ssl->ticket_lifetime = lifetime;
}
#endif /* POLARSSL_SSL_SESSION_TICKETS */

/*
 * SSL get accessors
 */
size_t ssl_get_bytes_avail( const ssl_context *ssl )
{
    return( ssl->in_offt == NULL ? 0 : ssl->in_msglen );
}

int ssl_get_verify_result( const ssl_context *ssl )
{
    return( ssl->session->verify_result );
}

const char *ssl_get_ciphersuite( const ssl_context *ssl )
{
    if( ssl == NULL || ssl->session == NULL )
        return( NULL );

    return ssl_get_ciphersuite_name( ssl->session->ciphersuite );
}

const char *ssl_get_version( const ssl_context *ssl )
{
#if defined(POLARSSL_SSL_PROTO_DTLS)
    if( ssl->transport == SSL_TRANSPORT_DATAGRAM )
    {
        switch( ssl->minor_ver )
        {
            case SSL_MINOR_VERSION_2:
                return( "DTLSv1.0" );

            case SSL_MINOR_VERSION_3:
                return( "DTLSv1.2" );

            default:
                return( "unknown (DTLS)" );
        }
    }
#endif

    switch( ssl->minor_ver )
    {
        case SSL_MINOR_VERSION_0:
            return( "SSLv3.0" );

        case SSL_MINOR_VERSION_1:
            return( "TLSv1.0" );

        case SSL_MINOR_VERSION_2:
            return( "TLSv1.1" );

        case SSL_MINOR_VERSION_3:
            return( "TLSv1.2" );

        default:
            return( "unknown" );
    }
}

int ssl_get_record_expansion( const ssl_context *ssl )
{
    int transform_expansion;
    const ssl_transform *transform = ssl->transform_out;

#if defined(POLARSSL_ZLIB_SUPPORT)
    if( ssl->session_out->compression != SSL_COMPRESS_NULL )
        return( POLARSSL_ERR_SSL_FEATURE_UNAVAILABLE );
#endif

    if( transform == NULL )
        return( ssl_hdr_len( ssl ) );

    switch( cipher_get_cipher_mode( &transform->cipher_ctx_enc ) )
    {
        case POLARSSL_MODE_GCM:
        case POLARSSL_MODE_CCM:
        case POLARSSL_MODE_STREAM:
            transform_expansion = transform->minlen;
            break;

        case POLARSSL_MODE_CBC:
            transform_expansion = transform->maclen
                      + cipher_get_block_size( &transform->cipher_ctx_enc );
            break;

        default:
            SSL_DEBUG_MSG( 0, ( "should never happen" ) );
            return( POLARSSL_ERR_SSL_INTERNAL_ERROR );
    }

    return( ssl_hdr_len( ssl ) + transform_expansion );
}

#if defined(POLARSSL_X509_CRT_PARSE_C)
const x509_crt *ssl_get_peer_cert( const ssl_context *ssl )
{
    if( ssl == NULL || ssl->session == NULL )
        return( NULL );

    return( ssl->session->peer_cert );
}
#endif /* POLARSSL_X509_CRT_PARSE_C */

#if defined(POLARSSL_SSL_CLI_C)
int ssl_get_session( const ssl_context *ssl, ssl_session *dst )
{
    if( ssl == NULL ||
        dst == NULL ||
        ssl->session == NULL ||
        ssl->endpoint != SSL_IS_CLIENT )
    {
        return( POLARSSL_ERR_SSL_BAD_INPUT_DATA );
    }

    return( ssl_session_copy( dst, ssl->session ) );
}
#endif /* POLARSSL_SSL_CLI_C */

/*
 * Perform a single step of the SSL handshake
 */
int ssl_handshake_step( ssl_context *ssl )
{
    int ret = POLARSSL_ERR_SSL_FEATURE_UNAVAILABLE;

#if defined(POLARSSL_SSL_CLI_C)
    if( ssl->endpoint == SSL_IS_CLIENT )
        ret = ssl_handshake_client_step( ssl );
#endif
#if defined(POLARSSL_SSL_SRV_C)
    if( ssl->endpoint == SSL_IS_SERVER )
        ret = ssl_handshake_server_step( ssl );
#endif

    return( ret );
}

/*
 * Perform the SSL handshake
 */
int ssl_handshake( ssl_context *ssl )
{
    int ret = 0;

    SSL_DEBUG_MSG( 2, ( "=> handshake" ) );

    while( ssl->state != SSL_HANDSHAKE_OVER )
    {
        ret = ssl_handshake_step( ssl );

        if( ret != 0 )
            break;
    }

    SSL_DEBUG_MSG( 2, ( "<= handshake" ) );

    return( ret );
}

#if defined(POLARSSL_SSL_RENEGOTIATION)
#if defined(POLARSSL_SSL_SRV_C)
/*
 * Write HelloRequest to request renegotiation on server
 */
static int ssl_write_hello_request( ssl_context *ssl )
{
    int ret;

    SSL_DEBUG_MSG( 2, ( "=> write hello request" ) );

    ssl->out_msglen  = 4;
    ssl->out_msgtype = SSL_MSG_HANDSHAKE;
    ssl->out_msg[0]  = SSL_HS_HELLO_REQUEST;

    if( ( ret = ssl_write_record( ssl ) ) != 0 )
    {
        SSL_DEBUG_RET( 1, "ssl_write_record", ret );
        return( ret );
    }

    SSL_DEBUG_MSG( 2, ( "<= write hello request" ) );

    return( 0 );
}
#endif /* POLARSSL_SSL_SRV_C */

/*
 * Actually renegotiate current connection, triggered by either:
 * - any side: calling ssl_renegotiate(),
 * - client: receiving a HelloRequest during ssl_read(),
 * - server: receiving any handshake message on server during ssl_read() after
 *   the initial handshake is completed.
 * If the handshake doesn't complete due to waiting for I/O, it will continue
 * during the next calls to ssl_renegotiate() or ssl_read() respectively.
 */
static int ssl_start_renegotiation( ssl_context *ssl )
{
    int ret;

    SSL_DEBUG_MSG( 2, ( "=> renegotiate" ) );

    if( ( ret = ssl_handshake_init( ssl ) ) != 0 )
        return( ret );

    /* RFC 6347 4.2.2: "[...] the HelloRequest will have message_seq = 0 and
     * the ServerHello will have message_seq = 1" */
#if defined(POLARSSL_SSL_PROTO_DTLS)
    if( ssl->transport == SSL_TRANSPORT_DATAGRAM &&
        ssl->renegotiation == SSL_RENEGOTIATION_PENDING )
    {
        if( ssl->endpoint == SSL_IS_SERVER )
            ssl->handshake->out_msg_seq = 1;
        else
            ssl->handshake->in_msg_seq = 1;
    }
#endif

    ssl->state = SSL_HELLO_REQUEST;
    ssl->renegotiation = SSL_RENEGOTIATION;

    if( ( ret = ssl_handshake( ssl ) ) != 0 )
    {
        SSL_DEBUG_RET( 1, "ssl_handshake", ret );
        return( ret );
    }

    SSL_DEBUG_MSG( 2, ( "<= renegotiate" ) );

    return( 0 );
}

/*
 * Renegotiate current connection on client,
 * or request renegotiation on server
 */
int ssl_renegotiate( ssl_context *ssl )
{
    int ret = POLARSSL_ERR_SSL_FEATURE_UNAVAILABLE;

#if defined(POLARSSL_SSL_SRV_C)
    /* On server, just send the request */
    if( ssl->endpoint == SSL_IS_SERVER )
    {
        if( ssl->state != SSL_HANDSHAKE_OVER )
            return( POLARSSL_ERR_SSL_BAD_INPUT_DATA );

        ssl->renegotiation = SSL_RENEGOTIATION_PENDING;

        /* Did we already try/start sending HelloRequest? */
        if( ssl->out_left != 0 )
            return( ssl_flush_output( ssl ) );

        return( ssl_write_hello_request( ssl ) );
    }
#endif /* POLARSSL_SSL_SRV_C */

#if defined(POLARSSL_SSL_CLI_C)
    /*
     * On client, either start the renegotiation process or,
     * if already in progress, continue the handshake
     */
    if( ssl->renegotiation != SSL_RENEGOTIATION )
    {
        if( ssl->state != SSL_HANDSHAKE_OVER )
            return( POLARSSL_ERR_SSL_BAD_INPUT_DATA );

        if( ( ret = ssl_start_renegotiation( ssl ) ) != 0 )
        {
            SSL_DEBUG_RET( 1, "ssl_start_renegotiation", ret );
            return( ret );
        }
    }
    else
    {
        if( ( ret = ssl_handshake( ssl ) ) != 0 )
        {
            SSL_DEBUG_RET( 1, "ssl_handshake", ret );
            return( ret );
        }
    }
#endif /* POLARSSL_SSL_CLI_C */

    return( ret );
}

/*
 * Check record counters and renegotiate if they're above the limit.
 */
static int ssl_check_ctr_renegotiate( ssl_context *ssl )
{
    if( ssl->state != SSL_HANDSHAKE_OVER ||
        ssl->renegotiation == SSL_RENEGOTIATION_PENDING ||
        ssl->disable_renegotiation == SSL_RENEGOTIATION_DISABLED )
    {
        return( 0 );
    }

    // TODO: adapt for DTLS
    if( memcmp( ssl->in_ctr,  ssl->renego_period, 8 ) <= 0 &&
        memcmp( ssl->out_ctr, ssl->renego_period, 8 ) <= 0 )
    {
        return( 0 );
    }

    SSL_DEBUG_MSG( 0, ( "record counter limit reached: renegotiate" ) );
    return( ssl_renegotiate( ssl ) );
}
#endif /* POLARSSL_SSL_RENEGOTIATION */

/*
 * Receive application data decrypted from the SSL layer
 */
int ssl_read( ssl_context *ssl, unsigned char *buf, size_t len )
{
    int ret, record_read = 0;
    size_t n;

    SSL_DEBUG_MSG( 2, ( "=> read" ) );

<<<<<<< HEAD
#if defined(POLARSSL_SSL_PROTO_DTLS)
    if( ssl->transport == SSL_TRANSPORT_DATAGRAM )
    {
        if( ( ret = ssl_flush_output( ssl ) ) != 0 )
            return( ret );

        if( ssl->handshake != NULL &&
            ssl->handshake->retransmit_state == SSL_RETRANS_SENDING )
        {
            if( ( ret = ssl_resend( ssl ) ) != 0 )
                return( ret );
        }
=======
#if defined(POLARSSL_SSL_RENEGOTIATION)
    if( ( ret = ssl_check_ctr_renegotiate( ssl ) ) != 0 )
    {
        SSL_DEBUG_RET( 1, "ssl_check_ctr_renegotiate", ret );
        return( ret );
>>>>>>> f6080b85
    }
#endif

    if( ssl->state != SSL_HANDSHAKE_OVER )
    {
        ret = ssl_handshake( ssl );
        if( ret == POLARSSL_ERR_SSL_WAITING_SERVER_HELLO_RENEGO )
        {
            record_read = 1;
        }
        else if( ret != 0 )
        {
            SSL_DEBUG_RET( 1, "ssl_handshake", ret );
            return( ret );
        }
    }

    if( ssl->in_offt == NULL )
    {
#if defined(POLARSSL_SSL_PROTO_DTLS)
        /* Start timer if not already running */
        if( ssl->time_limit == 0 )
            ssl_set_timer( ssl, ssl->read_timeout );
#endif

        if( ! record_read )
        {
            if( ( ret = ssl_read_record( ssl ) ) != 0 )
            {
                if( ret == POLARSSL_ERR_SSL_CONN_EOF )
                    return( 0 );

                SSL_DEBUG_RET( 1, "ssl_read_record", ret );
                return( ret );
            }
        }

        if( ssl->in_msglen  == 0 &&
            ssl->in_msgtype == SSL_MSG_APPLICATION_DATA )
        {
            /*
             * OpenSSL sends empty messages to randomize the IV
             */
            if( ( ret = ssl_read_record( ssl ) ) != 0 )
            {
                if( ret == POLARSSL_ERR_SSL_CONN_EOF )
                    return( 0 );

                SSL_DEBUG_RET( 1, "ssl_read_record", ret );
                return( ret );
            }
        }

#if defined(POLARSSL_SSL_RENEGOTIATION)
        if( ssl->in_msgtype == SSL_MSG_HANDSHAKE )
        {
            SSL_DEBUG_MSG( 1, ( "received handshake message" ) );

#if defined(POLARSSL_SSL_CLI_C)
            if( ssl->endpoint == SSL_IS_CLIENT &&
                ( ssl->in_msg[0] != SSL_HS_HELLO_REQUEST ||
                  ssl->in_hslen != ssl_hs_hdr_len( ssl ) ) )
            {
                SSL_DEBUG_MSG( 1, ( "handshake received (not HelloRequest)" ) );

                /* With DTLS, drop the packet (probably from last handshake) */
#if defined(POLARSSL_SSL_PROTO_DTLS)
                if( ssl->transport == SSL_TRANSPORT_DATAGRAM )
                    return( POLARSSL_ERR_NET_WANT_READ );
#endif
                return( POLARSSL_ERR_SSL_UNEXPECTED_MESSAGE );
            }

            if( ssl->endpoint == SSL_IS_SERVER &&
                ssl->in_msg[0] != SSL_HS_CLIENT_HELLO )
            {
                SSL_DEBUG_MSG( 1, ( "handshake received (not ClientHello)" ) );

                /* With DTLS, drop the packet (probably from last handshake) */
#if defined(POLARSSL_SSL_PROTO_DTLS)
                if( ssl->transport == SSL_TRANSPORT_DATAGRAM )
                    return( POLARSSL_ERR_NET_WANT_READ );
#endif
                return( POLARSSL_ERR_SSL_UNEXPECTED_MESSAGE );
            }
#endif

            if( ssl->disable_renegotiation == SSL_RENEGOTIATION_DISABLED ||
                ( ssl->secure_renegotiation == SSL_LEGACY_RENEGOTIATION &&
                  ssl->allow_legacy_renegotiation ==
                                                SSL_LEGACY_NO_RENEGOTIATION ) )
            {
                SSL_DEBUG_MSG( 3, ( "refusing renegotiation, sending alert" ) );

#if defined(POLARSSL_SSL_PROTO_SSL3)
                if( ssl->minor_ver == SSL_MINOR_VERSION_0 )
                {
                    /*
                     * SSLv3 does not have a "no_renegotiation" alert
                     */
                    if( ( ret = ssl_send_fatal_handshake_failure( ssl ) ) != 0 )
                        return( ret );
                }
                else
#endif /* POLARSSL_SSL_PROTO_SSL3 */
#if defined(POLARSSL_SSL_PROTO_TLS1) || defined(POLARSSL_SSL_PROTO_TLS1_1) || \
    defined(POLARSSL_SSL_PROTO_TLS1_2)
                if( ssl->minor_ver >= SSL_MINOR_VERSION_1 )
                {
                    if( ( ret = ssl_send_alert_message( ssl,
                                    SSL_ALERT_LEVEL_WARNING,
                                    SSL_ALERT_MSG_NO_RENEGOTIATION ) ) != 0 )
                    {
                        return( ret );
                    }
                }
                else
#endif /* POLARSSL_SSL_PROTO_TLS1 || POLARSSL_SSL_PROTO_TLS1_1 ||
          POLARSSL_SSL_PROTO_TLS1_2 */
                {
                    SSL_DEBUG_MSG( 1, ( "should never happen" ) );
                    return( POLARSSL_ERR_SSL_INTERNAL_ERROR );
                }
            }
            else
            {
                /* DTLS clients need to know renego is server-initiated */
#if defined(POLARSSL_SSL_PROTO_DTLS)
                if( ssl->transport == SSL_TRANSPORT_DATAGRAM &&
                    ssl->endpoint == SSL_IS_CLIENT )
                {
                    ssl->renegotiation = SSL_RENEGOTIATION_PENDING;
                }
#endif
                ret = ssl_start_renegotiation( ssl );
                if( ret == POLARSSL_ERR_SSL_WAITING_SERVER_HELLO_RENEGO )
                {
                    record_read = 1;
                }
                else if( ret != 0 )
                {
                    SSL_DEBUG_RET( 1, "ssl_start_renegotiation", ret );
                    return( ret );
                }
            }

            /* If a non-handshake record was read during renego, fallthrough,
             * else tell the user they should call ssl_read() again */
            if( ! record_read )
                return( POLARSSL_ERR_NET_WANT_READ );
        }
        else if( ssl->renegotiation == SSL_RENEGOTIATION_PENDING )
        {

            if( ssl->renego_max_records >= 0 )
            {
                if( ++ssl->renego_records_seen > ssl->renego_max_records )
                {
                    SSL_DEBUG_MSG( 1, ( "renegotiation requested, "
                                        "but not honored by client" ) );
                    return( POLARSSL_ERR_SSL_UNEXPECTED_MESSAGE );
                }
            }
        }
#endif /* POLARSSL_SSL_RENEGOTIATION */

        /* Fatal and closure alerts handled by ssl_read_record() */
        if( ssl->in_msgtype == SSL_MSG_ALERT )
        {
            SSL_DEBUG_MSG( 2, ( "ignoring non-fatal non-closure alert" ) );
            return( POLARSSL_ERR_NET_WANT_READ );
        }

        if( ssl->in_msgtype != SSL_MSG_APPLICATION_DATA )
        {
            SSL_DEBUG_MSG( 1, ( "bad application data message" ) );
            return( POLARSSL_ERR_SSL_UNEXPECTED_MESSAGE );
        }

        ssl->in_offt = ssl->in_msg;

#if defined(POLARSSL_SSL_PROTO_DTLS)
        /* We're going to return something now, cancel timer,
         * except if handshake (renegotiation) is in progress */
        if( ssl->state == SSL_HANDSHAKE_OVER )
            ssl_set_timer( ssl, 0 );

        /* If we requested renego but received AppData, resend HelloRequest.
         * Do it now, after setting in_offt, to avoid taking this branch
         * again if ssl_write_hello_request() returns WANT_WRITE */
#if defined(POLARSSL_SSL_SRV_C)
        if( ssl->endpoint == SSL_IS_SERVER &&
            ssl->renegotiation == SSL_RENEGOTIATION_PENDING )
        {
            if( ( ret = ssl_resend_hello_request( ssl ) ) != 0 )
            {
                SSL_DEBUG_RET( 1, "ssl_resend_hello_request", ret );
                return( ret );
            }
        }
#endif /* POLARSSL_SSL_SRV_C */
#endif
    }

    n = ( len < ssl->in_msglen )
        ? len : ssl->in_msglen;

    memcpy( buf, ssl->in_offt, n );
    ssl->in_msglen -= n;

    if( ssl->in_msglen == 0 )
        /* all bytes consumed  */
        ssl->in_offt = NULL;
    else
        /* more data available */
        ssl->in_offt += n;

    SSL_DEBUG_MSG( 2, ( "<= read" ) );

    return( (int) n );
}

/*
 * Send application data to be encrypted by the SSL layer
 */
int ssl_write( ssl_context *ssl, const unsigned char *buf, size_t len )
{
    int ret;
#if defined(POLARSSL_SSL_MAX_FRAGMENT_LENGTH)
    unsigned int max_len;
#endif

    SSL_DEBUG_MSG( 2, ( "=> write" ) );

#if defined(POLARSSL_SSL_RENEGOTIATION)
    if( ( ret = ssl_check_ctr_renegotiate( ssl ) ) != 0 )
    {
        SSL_DEBUG_RET( 1, "ssl_check_ctr_renegotiate", ret );
        return( ret );
    }
#endif

    if( ssl->state != SSL_HANDSHAKE_OVER )
    {
        if( ( ret = ssl_handshake( ssl ) ) != 0 )
        {
            SSL_DEBUG_RET( 1, "ssl_handshake", ret );
            return( ret );
        }
    }

#if defined(POLARSSL_SSL_MAX_FRAGMENT_LENGTH)
    /*
     * Assume mfl_code is correct since it was checked when set
     */
    max_len = mfl_code_to_length[ssl->mfl_code];

    /*
     * Check if a smaller max length was negotiated
     */
    if( ssl->session_out != NULL &&
        mfl_code_to_length[ssl->session_out->mfl_code] < max_len )
    {
        max_len = mfl_code_to_length[ssl->session_out->mfl_code];
    }

    if( len > max_len )
    {
#if defined(POLARSSL_SSL_PROTO_DTLS)
        if( ssl->transport == SSL_TRANSPORT_DATAGRAM )
        {
            SSL_DEBUG_MSG( 1, ( "fragment larger than the (negotiated) "
                                "maximum fragment length: %d > %d",
                                len, max_len ) );
            return( POLARSSL_ERR_SSL_BAD_INPUT_DATA );
        }
        else
#endif
            len = max_len;
    }
#endif /* POLARSSL_SSL_MAX_FRAGMENT_LENGTH */

    if( ssl->out_left != 0 )
    {
        if( ( ret = ssl_flush_output( ssl ) ) != 0 )
        {
            SSL_DEBUG_RET( 1, "ssl_flush_output", ret );
            return( ret );
        }
    }
    else
    {
        ssl->out_msglen  = len;
        ssl->out_msgtype = SSL_MSG_APPLICATION_DATA;
        memcpy( ssl->out_msg, buf, len );

        if( ( ret = ssl_write_record( ssl ) ) != 0 )
        {
            SSL_DEBUG_RET( 1, "ssl_write_record", ret );
            return( ret );
        }
    }

    SSL_DEBUG_MSG( 2, ( "<= write" ) );

    return( (int) len );
}

/*
 * Notify the peer that the connection is being closed
 */
int ssl_close_notify( ssl_context *ssl )
{
    int ret;

    SSL_DEBUG_MSG( 2, ( "=> write close notify" ) );

    if( ssl->out_left != 0 )
        return( ssl_flush_output( ssl ) );

    if( ssl->state == SSL_HANDSHAKE_OVER )
    {
        if( ( ret = ssl_send_alert_message( ssl,
                        SSL_ALERT_LEVEL_WARNING,
                        SSL_ALERT_MSG_CLOSE_NOTIFY ) ) != 0 )
        {
            SSL_DEBUG_RET( 1, "ssl_send_alert_message", ret );
            return( ret );
        }
    }

    SSL_DEBUG_MSG( 2, ( "<= write close notify" ) );

    return( 0 );
}

void ssl_transform_free( ssl_transform *transform )
{
    if( transform == NULL )
        return;

#if defined(POLARSSL_ZLIB_SUPPORT)
    deflateEnd( &transform->ctx_deflate );
    inflateEnd( &transform->ctx_inflate );
#endif

    cipher_free( &transform->cipher_ctx_enc );
    cipher_free( &transform->cipher_ctx_dec );

    md_free( &transform->md_ctx_enc );
    md_free( &transform->md_ctx_dec );

    polarssl_zeroize( transform, sizeof( ssl_transform ) );
}

#if defined(POLARSSL_X509_CRT_PARSE_C)
static void ssl_key_cert_free( ssl_key_cert *key_cert )
{
    ssl_key_cert *cur = key_cert, *next;

    while( cur != NULL )
    {
        next = cur->next;

        if( cur->key_own_alloc )
        {
            pk_free( cur->key );
            polarssl_free( cur->key );
        }
        polarssl_free( cur );

        cur = next;
    }
}
#endif /* POLARSSL_X509_CRT_PARSE_C */

void ssl_handshake_free( ssl_handshake_params *handshake )
{
    if( handshake == NULL )
        return;

#if defined(POLARSSL_DHM_C)
    dhm_free( &handshake->dhm_ctx );
#endif
#if defined(POLARSSL_ECDH_C)
    ecdh_free( &handshake->ecdh_ctx );
#endif

#if defined(POLARSSL_ECDH_C) || defined(POLARSSL_ECDSA_C)
    /* explicit void pointer cast for buggy MS compiler */
    polarssl_free( (void *) handshake->curves );
#endif

#if defined(POLARSSL_X509_CRT_PARSE_C) && \
    defined(POLARSSL_SSL_SERVER_NAME_INDICATION)
    /*
     * Free only the linked list wrapper, not the keys themselves
     * since the belong to the SNI callback
     */
    if( handshake->sni_key_cert != NULL )
    {
        ssl_key_cert *cur = handshake->sni_key_cert, *next;

        while( cur != NULL )
        {
            next = cur->next;
            polarssl_free( cur );
            cur = next;
        }
    }
#endif /* POLARSSL_X509_CRT_PARSE_C && POLARSSL_SSL_SERVER_NAME_INDICATION */

#if defined(POLARSSL_SSL_PROTO_DTLS)
    polarssl_free( handshake->verify_cookie );
    polarssl_free( handshake->hs_msg );
    ssl_flight_free( handshake->flight );
#endif

    polarssl_zeroize( handshake, sizeof( ssl_handshake_params ) );
}

void ssl_session_free( ssl_session *session )
{
    if( session == NULL )
        return;

#if defined(POLARSSL_X509_CRT_PARSE_C)
    if( session->peer_cert != NULL )
    {
        x509_crt_free( session->peer_cert );
        polarssl_free( session->peer_cert );
    }
#endif

#if defined(POLARSSL_SSL_SESSION_TICKETS)
    polarssl_free( session->ticket );
#endif

    polarssl_zeroize( session, sizeof( ssl_session ) );
}

/*
 * Free an SSL context
 */
void ssl_free( ssl_context *ssl )
{
    if( ssl == NULL )
        return;

    SSL_DEBUG_MSG( 2, ( "=> free" ) );

    if( ssl->out_buf != NULL )
    {
        polarssl_zeroize( ssl->out_buf, SSL_BUFFER_LEN );
        polarssl_free( ssl->out_buf );
    }

    if( ssl->in_buf != NULL )
    {
        polarssl_zeroize( ssl->in_buf, SSL_BUFFER_LEN );
        polarssl_free( ssl->in_buf );
    }

#if defined(POLARSSL_ZLIB_SUPPORT)
    if( ssl->compress_buf != NULL )
    {
        polarssl_zeroize( ssl->compress_buf, SSL_BUFFER_LEN );
        polarssl_free( ssl->compress_buf );
    }
#endif

#if defined(POLARSSL_DHM_C)
    mpi_free( &ssl->dhm_P );
    mpi_free( &ssl->dhm_G );
#endif

    if( ssl->transform )
    {
        ssl_transform_free( ssl->transform );
        polarssl_free( ssl->transform );
    }

    if( ssl->handshake )
    {
        ssl_handshake_free( ssl->handshake );
        ssl_transform_free( ssl->transform_negotiate );
        ssl_session_free( ssl->session_negotiate );

        polarssl_free( ssl->handshake );
        polarssl_free( ssl->transform_negotiate );
        polarssl_free( ssl->session_negotiate );
    }

    if( ssl->session )
    {
        ssl_session_free( ssl->session );
        polarssl_free( ssl->session );
    }

#if defined(POLARSSL_SSL_SESSION_TICKETS)
    if( ssl->ticket_keys )
    {
        ssl_ticket_keys_free( ssl->ticket_keys );
        polarssl_free( ssl->ticket_keys );
    }
#endif

#if defined(POLARSSL_SSL_SERVER_NAME_INDICATION)
    if( ssl->hostname != NULL )
    {
        polarssl_zeroize( ssl->hostname, ssl->hostname_len );
        polarssl_free( ssl->hostname );
        ssl->hostname_len = 0;
    }
#endif

#if defined(POLARSSL_KEY_EXCHANGE__SOME__PSK_ENABLED)
    if( ssl->psk != NULL )
    {
        polarssl_zeroize( ssl->psk, ssl->psk_len );
        polarssl_zeroize( ssl->psk_identity, ssl->psk_identity_len );
        polarssl_free( ssl->psk );
        polarssl_free( ssl->psk_identity );
        ssl->psk_len = 0;
        ssl->psk_identity_len = 0;
    }
#endif

#if defined(POLARSSL_X509_CRT_PARSE_C)
    ssl_key_cert_free( ssl->key_cert );
#endif

#if defined(POLARSSL_SSL_HW_RECORD_ACCEL)
    if( ssl_hw_record_finish != NULL )
    {
        SSL_DEBUG_MSG( 2, ( "going for ssl_hw_record_finish()" ) );
        ssl_hw_record_finish( ssl );
    }
#endif

#if defined(POLARSSL_SSL_DTLS_HELLO_VERIFY)
    polarssl_free( ssl->cli_id );
#endif

    SSL_DEBUG_MSG( 2, ( "<= free" ) );

    /* Actually clear after last debug message */
    polarssl_zeroize( ssl, sizeof( ssl_context ) );
}

#if defined(POLARSSL_PK_C)
/*
 * Convert between POLARSSL_PK_XXX and SSL_SIG_XXX
 */
unsigned char ssl_sig_from_pk( pk_context *pk )
{
#if defined(POLARSSL_RSA_C)
    if( pk_can_do( pk, POLARSSL_PK_RSA ) )
        return( SSL_SIG_RSA );
#endif
#if defined(POLARSSL_ECDSA_C)
    if( pk_can_do( pk, POLARSSL_PK_ECDSA ) )
        return( SSL_SIG_ECDSA );
#endif
    return( SSL_SIG_ANON );
}

pk_type_t ssl_pk_alg_from_sig( unsigned char sig )
{
    switch( sig )
    {
#if defined(POLARSSL_RSA_C)
        case SSL_SIG_RSA:
            return( POLARSSL_PK_RSA );
#endif
#if defined(POLARSSL_ECDSA_C)
        case SSL_SIG_ECDSA:
            return( POLARSSL_PK_ECDSA );
#endif
        default:
            return( POLARSSL_PK_NONE );
    }
}
#endif /* POLARSSL_PK_C */

/*
 * Convert between SSL_HASH_XXX and POLARSSL_MD_XXX
 */
md_type_t ssl_md_alg_from_hash( unsigned char hash )
{
    switch( hash )
    {
#if defined(POLARSSL_MD5_C)
        case SSL_HASH_MD5:
            return( POLARSSL_MD_MD5 );
#endif
#if defined(POLARSSL_SHA1_C)
        case SSL_HASH_SHA1:
            return( POLARSSL_MD_SHA1 );
#endif
#if defined(POLARSSL_SHA256_C)
        case SSL_HASH_SHA224:
            return( POLARSSL_MD_SHA224 );
        case SSL_HASH_SHA256:
            return( POLARSSL_MD_SHA256 );
#endif
#if defined(POLARSSL_SHA512_C)
        case SSL_HASH_SHA384:
            return( POLARSSL_MD_SHA384 );
        case SSL_HASH_SHA512:
            return( POLARSSL_MD_SHA512 );
#endif
        default:
            return( POLARSSL_MD_NONE );
    }
}

#if defined(POLARSSL_SSL_SET_CURVES)
/*
 * Check is a curve proposed by the peer is in our list.
 * Return 1 if we're willing to use it, 0 otherwise.
 */
int ssl_curve_is_acceptable( const ssl_context *ssl, ecp_group_id grp_id )
{
    const ecp_group_id *gid;

    for( gid = ssl->curve_list; *gid != POLARSSL_ECP_DP_NONE; gid++ )
        if( *gid == grp_id )
            return( 1 );

    return( 0 );
}
#endif /* POLARSSL_SSL_SET_CURVES */

#if defined(POLARSSL_X509_CRT_PARSE_C)
int ssl_check_cert_usage( const x509_crt *cert,
                          const ssl_ciphersuite_t *ciphersuite,
                          int cert_endpoint )
{
#if defined(POLARSSL_X509_CHECK_KEY_USAGE)
    int usage = 0;
#endif
#if defined(POLARSSL_X509_CHECK_EXTENDED_KEY_USAGE)
    const char *ext_oid;
    size_t ext_len;
#endif

#if !defined(POLARSSL_X509_CHECK_KEY_USAGE) &&          \
    !defined(POLARSSL_X509_CHECK_EXTENDED_KEY_USAGE)
    ((void) cert);
    ((void) cert_endpoint);
#endif

#if defined(POLARSSL_X509_CHECK_KEY_USAGE)
    if( cert_endpoint == SSL_IS_SERVER )
    {
        /* Server part of the key exchange */
        switch( ciphersuite->key_exchange )
        {
            case POLARSSL_KEY_EXCHANGE_RSA:
            case POLARSSL_KEY_EXCHANGE_RSA_PSK:
                usage = KU_KEY_ENCIPHERMENT;
                break;

            case POLARSSL_KEY_EXCHANGE_DHE_RSA:
            case POLARSSL_KEY_EXCHANGE_ECDHE_RSA:
            case POLARSSL_KEY_EXCHANGE_ECDHE_ECDSA:
                usage = KU_DIGITAL_SIGNATURE;
                break;

            case POLARSSL_KEY_EXCHANGE_ECDH_RSA:
            case POLARSSL_KEY_EXCHANGE_ECDH_ECDSA:
                usage = KU_KEY_AGREEMENT;
                break;

            /* Don't use default: we want warnings when adding new values */
            case POLARSSL_KEY_EXCHANGE_NONE:
            case POLARSSL_KEY_EXCHANGE_PSK:
            case POLARSSL_KEY_EXCHANGE_DHE_PSK:
            case POLARSSL_KEY_EXCHANGE_ECDHE_PSK:
                usage = 0;
        }
    }
    else
    {
        /* Client auth: we only implement rsa_sign and ecdsa_sign for now */
        usage = KU_DIGITAL_SIGNATURE;
    }

    if( x509_crt_check_key_usage( cert, usage ) != 0 )
        return( -1 );
#else
    ((void) ciphersuite);
#endif /* POLARSSL_X509_CHECK_KEY_USAGE */

#if defined(POLARSSL_X509_CHECK_EXTENDED_KEY_USAGE)
    if( cert_endpoint == SSL_IS_SERVER )
    {
        ext_oid = OID_SERVER_AUTH;
        ext_len = OID_SIZE( OID_SERVER_AUTH );
    }
    else
    {
        ext_oid = OID_CLIENT_AUTH;
        ext_len = OID_SIZE( OID_CLIENT_AUTH );
    }

    if( x509_crt_check_extended_key_usage( cert, ext_oid, ext_len ) != 0 )
        return( -1 );
#endif /* POLARSSL_X509_CHECK_EXTENDED_KEY_USAGE */

    return( 0 );
}
#endif /* POLARSSL_X509_CRT_PARSE_C */

/*
 * Convert version numbers to/from wire format
 * and, for DTLS, to/from TLS equivalent.
 *
 * For TLS this is the identity.
 * For DTLS, use one complement (v -> 255 - v, and then map as follows:
 * 1.0 <-> 3.2      (DTLS 1.0 is based on TLS 1.1)
 * 1.x <-> 3.x+1    for x != 0 (DTLS 1.2 based on TLS 1.2)
 */
void ssl_write_version( int major, int minor, int transport,
                        unsigned char ver[2] )
{
#if defined(POLARSSL_SSL_PROTO_DTLS)
    if( transport == SSL_TRANSPORT_DATAGRAM )
    {
        if( minor == SSL_MINOR_VERSION_2 )
            --minor; /* DTLS 1.0 stored as TLS 1.1 internally */

        ver[0] = (unsigned char)( 255 - ( major - 2 ) );
        ver[1] = (unsigned char)( 255 - ( minor - 1 ) );
    }
    else
#else
    ((void) transport);
#endif
    {
        ver[0] = (unsigned char) major;
        ver[1] = (unsigned char) minor;
    }
}

void ssl_read_version( int *major, int *minor, int transport,
                       const unsigned char ver[2] )
{
#if defined(POLARSSL_SSL_PROTO_DTLS)
    if( transport == SSL_TRANSPORT_DATAGRAM )
    {
        *major = 255 - ver[0] + 2;
        *minor = 255 - ver[1] + 1;

        if( *minor == SSL_MINOR_VERSION_1 )
            ++*minor; /* DTLS 1.0 stored as TLS 1.1 internally */
    }
    else
#else
    ((void) transport);
#endif
    {
        *major = ver[0];
        *minor = ver[1];
    }
}

#endif /* POLARSSL_SSL_TLS_C */<|MERGE_RESOLUTION|>--- conflicted
+++ resolved
@@ -4468,17 +4468,6 @@
     polarssl_free( ssl->handshake );
     ssl->handshake = NULL;
 
-<<<<<<< HEAD
-=======
-#if defined(POLARSSL_SSL_RENEGOTIATION)
-    if( ssl->renegotiation == SSL_RENEGOTIATION )
-    {
-        ssl->renegotiation =  SSL_RENEGOTIATION_DONE;
-        ssl->renego_records_seen = 0;
-    }
-#endif
-
->>>>>>> f6080b85
     /*
      * Free the previous transform and swith in the current one
      */
@@ -4499,11 +4488,13 @@
 
     SSL_DEBUG_MSG( 3, ( "=> handshake wrapup" ) );
 
+#if defined(POLARSSL_SSL_RENEGOTIATION)
     if( ssl->renegotiation == SSL_RENEGOTIATION )
     {
         ssl->renegotiation =  SSL_RENEGOTIATION_DONE;
         ssl->renego_records_seen = 0;
     }
+#endif
 
     /*
      * Free the previous session and switch in the current one
@@ -5040,15 +5031,8 @@
     ssl->transform_in = NULL;
     ssl->transform_out = NULL;
 
-<<<<<<< HEAD
-    ssl->renego_records_seen = 0;
-
     memset( ssl->out_buf, 0, SSL_BUFFER_LEN );
     memset( ssl->in_buf, 0, SSL_BUFFER_LEN );
-=======
-    memset( ssl->out_ctr, 0, SSL_BUFFER_LEN );
-    memset( ssl->in_ctr, 0, SSL_BUFFER_LEN );
->>>>>>> f6080b85
 
 #if defined(POLARSSL_SSL_HW_RECORD_ACCEL)
     if( ssl_hw_record_reset != NULL )
@@ -6080,7 +6064,6 @@
 
     SSL_DEBUG_MSG( 2, ( "=> read" ) );
 
-<<<<<<< HEAD
 #if defined(POLARSSL_SSL_PROTO_DTLS)
     if( ssl->transport == SSL_TRANSPORT_DATAGRAM )
     {
@@ -6093,13 +6076,14 @@
             if( ( ret = ssl_resend( ssl ) ) != 0 )
                 return( ret );
         }
-=======
+    }
+#endif
+
 #if defined(POLARSSL_SSL_RENEGOTIATION)
     if( ( ret = ssl_check_ctr_renegotiate( ssl ) ) != 0 )
     {
         SSL_DEBUG_RET( 1, "ssl_check_ctr_renegotiate", ret );
         return( ret );
->>>>>>> f6080b85
     }
 #endif
 
